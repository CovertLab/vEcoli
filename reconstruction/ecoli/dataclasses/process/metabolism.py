"""
SimulationData for metabolism process

TODO:

- improved estimate of ILE/LEU abundance or some external data point
- implement L1-norm minimization for AA concentrations
- find concentration for PI[c]
- add (d)NTP byproduct concentrations
"""
# mypy: disable-error-code=attr-defined

from copy import copy
import itertools
import re
from typing import (
    Any,
    Callable,
    cast,
    Iterable,
    Optional,
    Set,
    Tuple,
    Union,
    TYPE_CHECKING,
)
from unum import Unum

from numba import njit
import numpy as np
import numpy.typing as npt
import sympy as sp
from sympy.parsing.sympy_parser import parse_expr

from ecoli.library.schema import bulk_name_to_idx, counts
from reconstruction.ecoli.dataclasses.getter_functions import (
    UNDEFINED_COMPARTMENT_IDS_TO_ABBREVS,
)
from reconstruction.ecoli.knowledge_base_raw import KnowledgeBaseEcoli

if TYPE_CHECKING:
    from reconstruction.ecoli.simulation_data import SimulationDataEcoli
from reconstruction.ecoli.dataclasses.constants import Constants
from wholecell.utils import units

KINETIC_CONSTRAINT_CONC_UNITS = units.umol / units.L
K_CAT_UNITS = 1 / units.s
"""Units for k :sub:`cat` values"""
METABOLITE_CONCENTRATION_UNITS = units.mol / units.L
"""Units for metabolite concentrations"""
DRY_MASS_UNITS = units.fg
"""Units for dry mass"""

USE_ALL_CONSTRAINTS = False  # False will remove defined constraints from objective

REVERSE_TAG = " (reverse)"
REVERSE_REACTION_ID = "{{}}{}".format(REVERSE_TAG)
ENZYME_REACTION_ID = "{}__{}"

VERBOSE = False


class InvalidReactionDirectionError(Exception):
    pass


class Metabolism(object):
    """Metabolism

    Args:
            raw_data: Raw data object
            sim_data: Simulation data object

    Attributes:
            solver (str): solver ID, should match a value in modular_fba.py,
                    set by :py:meth:`~._set_solver_values`
            kinetic_objective_weight (float): weighting for the kinetic objective,
                    1-weighting for the homeostatic objective, set by
                    :py:meth:`~._set_solver_values`
            kinetic_objective_weight_in_range (float): weighting for deviations
                    from the kinetic target within min and max ranges, set by
                    :py:meth:`~._set_solver_values`
            secretion_penalty_coeff (float): penalty on secretion fluxes, set by
                    :py:meth:`~._set_solver_values`
            metabolite_charge (dict[str, int]): mapping of metabolite IDs to charge,
                    set by :py:meth:`~._add_metabolite_charge`

            concentration_updates
            conc_dict (dict):
            nutrients_to_internal_conc (dict[str, dict[str, Unum]]):

            kinetic_constraint_reactions:
            kinetic_constraint_enzymes:
            kinetic_constraint_substrates:
            _kcats:
            _saturations:
            _enzymes:
            constraint_is_kcat_only:
            _compiled_enzymes:
            _compiled_saturation:
            reaction_stoich:
            maintenance_reaction:
            reaction_catalysts:
            catalyst_ids:
            reactions_with_catalyst:
            catalysis_matrix_I:
            catalysis_matrix_J:
            catalysis_matrix_V:
            use_all_constraints:
            constraints_to_disable:
            base_reaction_ids:
            reaction_id_to_base_reaction_id:
            amino_acid_export_kms:

            transport_reactions (list[str]): transport reaction IDs in the
                    metabolic network (includes reverse reactions and reactions
                    with kinetic constraints), set by
                    :py:meth:`~._build_transport_reactions`
            aa_synthesis_pathways (dict[str, dict]): data for allosteric
                    inhibition of amino acid pathways indexed by amino acid ID with
                    location tag and nested dictionary with the following keys::

                            {'enzymes' (str): limiting/regulated enzyme ID in synthesis
                                    pathway with location tag,
                            'kcat_data' (units.Unum): kcat associated with enzyme
                                    reaction with units of 1/time,
                            'ki' (Tuple[units.Unum, units.Unum]]): lower and upper
                                    limits of KI associated with enzyme reaction with units
                                    of mol/volume}

                    Set by :py:meth:`~._build_amino_acid_pathways`
            KI_aa_synthesis (numpy.ndarray[float]): KI for each AA for synthesis
                    portion of supply (in units of
                    :py:data:`~.METABOLITE_CONCENTRATION_UNITS`), set by
                    :py:meth:`~.set_phenomological_supply_constants`
            KM_aa_export (numpy.ndarray[float]): KM for each AA for export portion
                    of supply (in units of
                    :py:data:`~.METABOLITE_CONCENTRATION_UNITS`), set by
                    :py:meth:`~.set_phenomological_supply_constants`
            fraction_supply_rate (float): fraction of AA supply that comes from
                    a base synthesis rate, set by
                    :py:meth:`~.set_phenomological_supply_constants`
            fraction_import_rate (numpy.ndarray[float]): fraction of AA supply that
                    comes from AA import if nutrients are present, set by
                    :py:meth:`~.set_phenomological_supply_constants`
            ppgpp_synthesis_reaction (str): reaction ID for ppGpp synthesis
                    (catalyzed by RelA and SpoT), set by :py:meth:`~._build_ppgpp_reactions`
            ppgpp_degradation_reaction (str): reaction ID for ppGpp degradation
                    (catalyzed by SpoT), set by :py:meth:`~._build_ppgpp_reactions`
            ppgpp_reaction_names (list[str]): names of reaction involved in ppGpp,
                    set by :py:meth:`~._build_ppgpp_reactions`
            ppgpp_reaction_metabolites (list[str]): names of metabolites in
                    ppGpp reactions, set by :py:meth:`~._build_ppgpp_reactions`
            ppgpp_reaction_stoich (numpy.ndarray[int]): 2D array with metabolites
                    on rows and reactions on columns containing the stoichiometric
                    coefficient, set by :py:meth:`~._build_ppgpp_reactions`
            aa_to_exporters (dict[str, list]): dictonary that maps aa to
                    transporters involved in export reactions. Set by
                    :py:meth:`~.set_mechanistic_export_constants`.
            aa_to_exporters_matrix (numpy.ndarray[int]): correlation matrix.
                    Columns correspond to exporting enzymes and rows to amino acids.
                    Set by :py:meth:`~.set_mechanistic_export_constants`.
            aa_exporter_names (numpy.ndarray[str]): names of all exporters. Set by
                    :py:meth:`~.set_mechanistic_export_constants`.
            aa_export_kms (numpy.ndarray[float]): kms corresponding to generic
                    transport/enzyme reactions for each AA in concentration units.
                    Set by :py:meth:`~.set_mechanistic_export_constants`.
            export_kcats_per_aa (numpy.ndarray[float]): kcats corresponding to
                    generic export reactions for each AA. Units in counts/second.
                    Set by :py:meth:`~.set_mechanistic_export_constants` and
                    :py:meth:`~.set_mechanistic_export_constants`.
            aa_to_importers (dict[str, list]): dictonary that maps aa to
                    transporters involved in import reactions. Set by
                    :py:meth:`~.set_mechanistic_uptake_constants`.
            aa_to_importers_matrix (numpy.ndarray[int]): correlation matrix.
                    Columns correspond to importing enzymes and rows to amino acids.
                    Set by :py:meth:`~.set_mechanistic_export_constants`.
            aa_importer_names (numpy.ndarray[str]): names of all importers.
                    Set by :py:meth:`~.set_mechanistic_export_constants`.
            import_kcats_per_aa (numpy.ndarray[float]): kcats corresponding
                    to generic import reactions for each AA. Units in counts/second.
                    Set by :py:meth:`~.set_mechanistic_export_constants`.
            aa_enzymes (numpy.ndarray[str]): enzyme ID with location tag for each
                    enzyme that can catalyze an amino acid pathway with
                    :py:attr:`~.enzyme_to_amino_acid` mapping these to each amino acid.
                    Set by :py:meth:`~.set_mechanistic_supply_constants`.
            aa_kcats_fwd (numpy.ndarray[float]): forward kcat value for each
                    synthesis pathway in units of :py:data:`~.K_CAT_UNITS`, ordered by
                    amino acid molecule group. Set by
                    :py:meth:`~.set_mechanistic_supply_constants`.
            aa_kcats_rev (numpy.ndarray[float]): reverse kcat value for each
                    synthesis pathway in units of :py:data:`~.K_CAT_UNITS`, ordered by
                    amino acid molecule group. Set by
                    :py:meth:`~.set_mechanistic_supply_constants`.
            aa_kis (numpy.ndarray[float]): KI value for each synthesis pathway
                    in units of :py:data:`~.METABOLITE_CONCENTRATION_UNITS`, ordered
                    by amino acid molecule group. Will be inf if there is no inhibitory
                    control. Set by :py:meth:`~.set_mechanistic_supply_constants`.
            aa_upstream_kms (list[list[float]]): KM value associated with the
                    amino acid that feeds into each synthesis pathway in units of
                    :py:data:`~.METABOLITE_CONCENTRATION_UNITS`, ordered by amino
                    acid molecule group. Will be 0 if there is no upstream amino
                    acid considered. Set by
                    :py:meth:`~.set_mechanistic_supply_constants`.
            aa_reverse_kms (numpy.ndarray[float]): KM value associated with the
                    amino acid in each synthesis pathway in units of
                    :py:data:`~.METABOLITE_CONCENTRATION_UNITS`, ordered by amino acid
                    molecule group. Will be inf if the synthesis pathway is not
                    reversible. Set by :py:meth:`~.set_mechanistic_supply_constants`.
            aa_upstream_mapping (numpy.ndarray[int]): index of the upstream amino
                    acid that feeds into each synthesis pathway, ordered by amino
                    acid molecule group. Set by
                    :py:meth:`~.set_mechanistic_supply_constants`.
            enzyme_to_amino_acid (numpy.ndarray[float]): relationship mapping from
                    aa_enzymes to amino acids (n enzymes, m amino acids).  Will
                    contain a 1 if the enzyme associated with the row can catalyze
                    the pathway for the amino acid associated with the column.
                    Set by :py:meth:`~.set_mechanistic_supply_constants`.
            aa_forward_stoich (numpy.ndarray[float]): relationship mapping from
                    upstream amino acids to downstream amino acids (n upstream,
                    m downstream).  Will contain a -1 if the amino acid associated
                    with the row is required for synthesis of the amino acid
                    associated with the column. Set by
                    :py:meth:`~.set_mechanistic_supply_constants`.
            aa_reverse_stoich (numpy.ndarray[float]): relationship mapping from
                    upstream amino acids to downstream amino acids (n downstream,
                    m upstream).  Will contain a -1 if the amino acid associated
                    with the row is produced through a reverse reaction from
                    the amino acid associated with the column. Set by
                    :py:meth:`~.set_mechanistic_supply_constants`.
            aa_import_kis (numpy.ndarray[float]): inhibition constants for amino
                    acid import based on the internal amino acid concentration
            specific_import_rates (numpy.ndarray[float]): import rates expected
                    in rich media conditions for each amino acid normalized by dry
                    cell mass in units of :py:data:`~.K_CAT_UNITS` /
                    :py:data:`~.DRY_MASS_UNITS`, ordered by amino acid molecule group.
                    Set by :py:meth:`~.set_mechanistic_supply_constants`.
            max_specific_import_rates (numpy.ndarray[float]): max import rates
                    for each amino acid without including internal concentration
                    inhibition normalized by dry cell mass in units of
                    :py:data:`~.K_CAT_UNITS` / :py:data:`~.DRY_MASS_UNITS`, ordered by
                    amino acid molecule group. Set by
                    :py:meth:`~.set_mechanistic_supply_constants`.
    """

    def __init__(self, raw_data: KnowledgeBaseEcoli, sim_data: "SimulationDataEcoli"):
        self._set_solver_values(sim_data.constants)
        self._build_biomass(raw_data, sim_data)
        self._build_metabolism(raw_data, sim_data)
        self._build_ppgpp_reactions(raw_data, sim_data)
        self._build_transport_reactions(raw_data, sim_data)
        self._build_amino_acid_pathways(raw_data, sim_data)
        self._add_metabolite_charge(raw_data)

    def _add_metabolite_charge(self, raw_data: KnowledgeBaseEcoli):
        """
        Compiles all metabolite charges.

        Args:
                raw_data: Raw data object

        Attributes set:
                - :py:attr:`~.metabolite_charge`
        """
        self.metabolite_charge = {}
        for met in raw_data.metabolites:
            self.metabolite_charge[met["id"]] = met["molecular_charge"]

    def _set_solver_values(self, constants: Constants):
        """
        Sets values to be used in the FBA solver.

        Attributes set:
                - :py:attr:`~.solver`
                - :py:attr:`~.kinetic_objective_weight`
                - :py:attr:`~.secretion_penalty_coeff`
        """

        self.solver = "glpk-linear"
        if "linear" in self.solver:
            self.kinetic_objective_weight = (
                constants.metabolism_kinetic_objective_weight_linear
            )
        else:
            self.kinetic_objective_weight = (
                constants.metabolism_kinetic_objective_weight_quadratic
            )
        self.kinetic_objective_weight_in_range = (
            constants.metabolism_kinetic_objective_weight_in_range
        )
        self.secretion_penalty_coeff = constants.secretion_penalty_coeff

    def _build_biomass(
        self, raw_data: KnowledgeBaseEcoli, sim_data: "SimulationDataEcoli"
    ):
        """
        Calculates metabolite concentration targets.

        Args:
                raw_data: Raw data object
                sim_data: Simulation data object

        Attributes set:
                - :py:attr:`~.concentration_updates`
                - :py:attr:`~.conc_dict`
                - :py:attr:`~.nutrients_to_internal_conc`
        """
        wildtypeIDs = set(entry["molecule id"] for entry in raw_data.biomass)

        # Create vector of metabolite target concentrations

        # Since the data only covers certain metabolites, we need to rationally
        # expand the dataset to include the other molecules in the biomass
        # function.

        # First, load in metabolites that do have concentrations, then assign
        # compartments according to those given in the biomass objective.  Or,
        # if there is no compartment, assign it to the cytoplasm.

        concentration_sources = [
            "Park Concentration",
            "Lempp Concentration",
            "Kochanowski Concentration",
            "Sander Concentration",
        ]
        excluded = {
            "Park Concentration": {
                "GLT",  # Steady state concentration reached with tRNA charging is much lower than Park
                "THR",  # Attenuation needs concentration to be lower to match validation data
                "VAL",  # Synthesis pathway kcat needs concentration to be lower and closer to KI
            },
            "Lempp Concentration": {
                "ATP",  # TF binding does not solve with average concentration
                "VAL",  # Synthesis pathway kcat needs concentration to be lower and closer to KI
            },
            "Kochanowski Concentration": {
                "ATP",  # TF binding does not solve with average concentration
            },
            "Sander Concentration": {
                "GLT",  # Steady state concentration reached with tRNA charging is much lower than Sander
            },
        }
        metaboliteIDs = []
        metaboliteConcentrations = []

        wildtypeIDtoCompartment = {
            wildtypeID[:-3]: wildtypeID[-3:] for wildtypeID in wildtypeIDs
        }  # this assumes biomass reaction components only exist in a single compartment

        for row in raw_data.metabolite_concentrations:
            metabolite_id = row["Metabolite"]
            if not sim_data.getter.is_valid_molecule(metabolite_id):
                if VERBOSE:
                    print(
                        "Metabolite concentration for unknown molecule: {}".format(
                            metabolite_id
                        )
                    )
                continue

            # Use average of both sources
            # TODO (Travis): geometric mean?
            conc = np.nanmean(
                [
                    row[source].asNumber(METABOLITE_CONCENTRATION_UNITS)
                    for source in concentration_sources
                    if metabolite_id not in excluded.get(source, set())
                ]
            )

            # Check that a value was in the datasets being used
            if not np.isfinite(conc):
                if VERBOSE:
                    print(
                        "No concentration in active datasets for {}".format(
                            metabolite_id
                        )
                    )
                continue

            if metabolite_id in wildtypeIDtoCompartment:
                metaboliteIDs.append(
                    metabolite_id + wildtypeIDtoCompartment[metabolite_id]
                )
            else:
                metaboliteIDs.append(metabolite_id + "[c]")

            metaboliteConcentrations.append(conc)

        # CYS/SEL: concentration based on other amino acids
        aaConcentrations = []
        for aaIndex, aaID in enumerate(sim_data.amino_acid_code_to_id_ordered.values()):
            if aaID in metaboliteIDs:
                metIndex = metaboliteIDs.index(aaID)
                aaConcentrations.append(metaboliteConcentrations[metIndex])
        aaSmallestConc = min(aaConcentrations)

        metaboliteIDs.append("CYS[c]")
        metaboliteConcentrations.append(aaSmallestConc)

        metaboliteIDs.append("L-SELENOCYSTEINE[c]")
        metaboliteConcentrations.append(aaSmallestConc)

        # DGTP: set to smallest of all other DNTP concentrations
        dntpConcentrations = []
        for dntpIndex, dntpID in enumerate(sim_data.molecule_groups.dntps):
            if dntpID in metaboliteIDs:
                metIndex = metaboliteIDs.index(dntpID)
                dntpConcentrations.append(metaboliteConcentrations[metIndex])
        dntpSmallestConc = min(dntpConcentrations)

        metaboliteIDs.append("DGTP[c]")
        metaboliteConcentrations.append(dntpSmallestConc)

        # H: from reported pH
        hydrogenConcentration = 10 ** (-sim_data.constants.pH)

        metaboliteIDs.append(sim_data.molecule_ids.proton)
        metaboliteConcentrations.append(hydrogenConcentration)

        # PPI
        ppi_conc = sim_data.constants.ppi_concentration.asNumber(
            METABOLITE_CONCENTRATION_UNITS
        )
        metaboliteIDs.append(sim_data.molecule_ids.ppi)
        metaboliteConcentrations.append(ppi_conc)

        metaboliteIDs.append("Pi[c]")
        metaboliteConcentrations.append(ppi_conc)

        # include metabolites that are part of biomass
        d = sim_data.mass.getBiomassAsConcentrations(sim_data.doubling_time)
        for key, value in d.items():
            metaboliteIDs.append(key)
            metaboliteConcentrations.append(
                value.asNumber(METABOLITE_CONCENTRATION_UNITS)
            )

        # Load relative metabolite changes
        relative_changes: dict[str, dict[str, float]] = {}
        for row in raw_data.relative_metabolite_concentrations:
            met = row["Metabolite"]
            met_id = met + wildtypeIDtoCompartment.get(met, "[c]")

            # AA concentrations are determined through charging
            if met_id in sim_data.molecule_groups.amino_acids:
                continue

            # Get relative metabolite change in each media condition
            for col, value in row.items():
                # Skip the ID column and minimal column (only has values of 1)
                # or skip invalid values
                if col == "Metabolite" or col == "minimal" or not np.isfinite(value):
                    continue

                if col not in relative_changes:
                    relative_changes[col] = {}
                relative_changes[col][met_id] = value

        ## Add manually curated values for other media
        for (
            media,
            data,
        ) in sim_data.adjustments.relative_metabolite_concentrations_changes.items():
            if media not in relative_changes:
                relative_changes[media] = {}
            for met, change in data.items():
                if met not in relative_changes[media]:
                    relative_changes[media][met] = change

        # save concentrations as class variables
        unique_ids, counts = np.unique(metaboliteIDs, return_counts=True)
        if np.any(counts > 1):
            raise ValueError(
                "Multiple concentrations for metabolite(s): {}".format(
                    ", ".join(unique_ids[counts > 1])
                )
            )

        # TODO (Travis): only pass raw_data and sim_data and create functions to load absolute and relative concentrations
        conc_dict = dict(
            zip(
                metaboliteIDs,
                METABOLITE_CONCENTRATION_UNITS * np.array(metaboliteConcentrations),
            )
        )
        all_metabolite_ids = {met["id"] for met in raw_data.metabolites}
        linked_metabolites = self._build_linked_metabolites(raw_data, conc_dict)
        self.concentration_updates = ConcentrationUpdates(
            conc_dict,
            relative_changes,
            raw_data.equilibrium_reactions,
            sim_data.external_state.exchange_dict,
            all_metabolite_ids,
            linked_metabolites,
        )
        self.conc_dict = self.concentration_updates.concentrations_based_on_nutrients(
            "minimal"
        )
        self.nutrients_to_internal_conc = {}
        self.nutrients_to_internal_conc["minimal"] = self.conc_dict.copy()

    def _build_linked_metabolites(
        self, raw_data: KnowledgeBaseEcoli, conc_dict: dict[str, Unum]
    ) -> dict[str, dict[str, Any]]:
        """
        Calculates ratio between linked metabolites to keep it constant
        throughout a simulation.

        Args:
                raw_data: Raw data object
                conc_dict: Mapping of metabolite IDs to homeostatic concentrations
                        calculated by :py:meth:`~_build_biomass`

        Returns:
                Mapping from a linked metabolite to its lead
                metabolite and concentration ratio to be maintained::

                                {'lead' (str): metabolite to link the concentration to,
                                'ratio' (float): ratio to multiply the lead concentration by}
        """

        linked_metabolites = {}
        for row in raw_data.linked_metabolites:
            lead = row["Lead metabolite"]
            linked = row["Linked metabolite"]
            ratio = units.strip_empty_units(conc_dict[linked] / conc_dict[lead])

            linked_metabolites[linked] = {"lead": lead, "ratio": ratio}

        return linked_metabolites

    def _build_metabolism(
        self, raw_data: KnowledgeBaseEcoli, sim_data: "SimulationDataEcoli"
    ):
        """
        Build the matrices/vectors for metabolism (FBA)
        Reads in and stores reaction and kinetic constraint information

        Args:
                raw_data: Raw data object
                sim_data: Simulation data object

        Attributes set:
                - :py:attr:`~.kinetic_constraint_reactions`
                - :py:attr:`~.kinetic_constraint_enzymes`
                - :py:attr:`~.kinetic_constraint_substrates`
                - :py:attr:`~._kcats`
                - :py:attr:`~._saturations`
                - :py:attr:`~._enzymes`
                - :py:attr:`~.constraint_is_kcat_only`
                - :py:attr:`~._compiled_enzymes`
                - :py:attr:`~._compiled_saturation`
                - :py:attr:`~.reaction_stoich`
                - :py:attr:`~.maintenance_reaction`
                - :py:attr:`~.reaction_catalysts`
                - :py:attr:`~.catalyst_ids`
                - :py:attr:`~.reactions_with_catalyst`
                - :py:attr:`~.catalysis_matrix_I`
                - :py:attr:`~.catalysis_matrix_J`
                - :py:attr:`~.catalysis_matrix_V`
                - :py:attr:`~.use_all_constraints`
                - :py:attr:`~.constraints_to_disable`
                - :py:attr:`~.base_reaction_ids`
                - :py:attr:`~.reaction_id_to_base_reaction_id`
                - :py:attr:`~.amino_acid_export_kms`
        """
        (
            base_rxn_ids,
            reaction_stoich,
            reversible_reactions,
            catalysts,
            rxn_id_to_base_rxn_id,
        ) = self.extract_reactions(raw_data, sim_data)

        # Load kinetic reaction constraints from raw_data
        known_metabolites = set(self.conc_dict)
        raw_constraints = self.extract_kinetic_constraints(
            raw_data,
            sim_data,
            stoich=reaction_stoich,
            catalysts=catalysts,
            known_metabolites=known_metabolites,
        )

        # Make modifications from kinetics data
        (
            constraints,
            reaction_stoich,
            catalysts,
            reversible_reactions,
            rxn_id_to_base_rxn_id,
        ) = self._replace_enzyme_reactions(
            raw_constraints,
            reaction_stoich,
            catalysts,
            reversible_reactions,
            rxn_id_to_base_rxn_id,
        )

        # Create symbolic kinetic equations
        (
            self.kinetic_constraint_reactions,
            self.kinetic_constraint_enzymes,
            self.kinetic_constraint_substrates,
            self._kcats,
            self._saturations,
            self._enzymes,
            self.constraint_is_kcat_only,
        ) = self._lambdify_constraints(constraints)
        self._compiled_enzymes: Optional[
            Callable[[npt.NDArray[np.float64]], npt.NDArray[np.float64]]
        ] = None
        self._compiled_saturation: Optional[
            Callable[[npt.NDArray[np.float64]], npt.NDArray[np.float64]]
        ] = None

        # TODO: move this to a sim_data analysis script
        if VERBOSE:
            print("\nSummary of included metabolism kinetics:")
            print(
                "Reactions with kinetics: {}".format(
                    len(self.kinetic_constraint_reactions)
                )
            )
            print(
                "Enzymes with kinetics: {}".format(len(self.kinetic_constraint_enzymes))
            )
            print(
                "Metabolites in kinetics: {}".format(
                    len(self.kinetic_constraint_substrates)
                )
            )
            print(
                "Number of kcat values: {}".format(
                    len([k for c in constraints.values() for k in c["kcat"]])
                )
            )
            print(
                "Number of saturation terms: {}".format(
                    len([s for c in constraints.values() for s in c["saturation"]])
                )
            )

        # Verify no substrates with unknown concentrations have been added
        unknown = {
            m for m in self.kinetic_constraint_substrates if m not in known_metabolites
        }
        if unknown:
            raise ValueError(
                "Unknown concentration for {}. Need to remove"
                " kinetics saturation term.".format(", ".join(unknown))
            )

        # Extract data
        reactions_with_catalyst = sorted(catalysts)
        catalyst_ids = sorted({c for all_cat in catalysts.values() for c in all_cat})

        # Create catalysis matrix (to be used in the simulation)
        catalysisMatrixI = []
        catalysisMatrixJ = []
        catalysisMatrixV = []

        for row, reaction in enumerate(reactions_with_catalyst):
            for catalyst in catalysts[reaction]:
                col = catalyst_ids.index(catalyst)
                catalysisMatrixI.append(row)
                catalysisMatrixJ.append(col)
                catalysisMatrixV.append(1)

        catalysisMatrixI = np.array(catalysisMatrixI)
        catalysisMatrixJ = np.array(catalysisMatrixJ)
        catalysisMatrixV = np.array(catalysisMatrixV)

        # Properties for FBA reconstruction
        self.reaction_stoich = reaction_stoich
        # TODO (ggsun): add this as a raw .tsv file
        self.maintenance_reaction = {
            "ATP[c]": -1,
            "WATER[c]": -1,
            "ADP[c]": +1,
            "Pi[c]": +1,
            "PROTON[c]": +1,
        }

        # Properties for catalysis matrix (to set hard bounds)
        self.reaction_catalysts = catalysts
        self.catalyst_ids = catalyst_ids
        self.reactions_with_catalyst = reactions_with_catalyst
        self.catalysis_matrix_I = catalysisMatrixI
        self.catalysis_matrix_J = catalysisMatrixJ
        self.catalysis_matrix_V = catalysisMatrixV

        # Properties for setting flux targets
        self.use_all_constraints = USE_ALL_CONSTRAINTS
        self.constraints_to_disable = [
            rxn["disabled reaction"] for rxn in raw_data.disabled_kinetic_reactions
        ]

        # Properties for conversion of fluxes to those for base reaction IDs
        self.base_reaction_ids = base_rxn_ids
        self.reaction_id_to_base_reaction_id = rxn_id_to_base_rxn_id

        self.amino_acid_export_kms = raw_data.amino_acid_export_kms

    def _build_ppgpp_reactions(
        self, raw_data: KnowledgeBaseEcoli, sim_data: "SimulationDataEcoli"
    ):
        """
        Creates structures for ppGpp reactions for use in polypeptide_elongation.

        Args:
                raw_data: Raw data object
                sim_data: Simulation data object

        Attributes set:
                - :py:attr:`~.ppgpp_synthesis_reaction`
                - :py:attr:`~.ppgpp_degradation_reaction`
                - :py:attr:`~.ppgpp_reaction_names`
                - :py:attr:`~.ppgpp_reaction_metabolites`
                - :py:attr:`~.ppgpp_reaction_stoich`
        """

        self.ppgpp_synthesis_reaction = "GDPPYPHOSKIN-RXN"
        self.ppgpp_degradation_reaction = "PPGPPSYN-RXN"

        self.ppgpp_reaction_names = [
            self.ppgpp_synthesis_reaction,
            self.ppgpp_degradation_reaction,
        ]

        self.ppgpp_reaction_metabolites = []

        # Indices (i: metabolite, j: reaction) and values (v: stoichiometry)
        # for sparse reaction matrix
        metabolite_indices: dict[str, int] = {}
        new_index = 0
        rxn_i = []
        rxn_j = []
        rxn_v = []

        # Record sparse indices in the matrix
        for j, rxn in enumerate(self.ppgpp_reaction_names):
            for met, stoich in self.reaction_stoich[rxn].items():
                idx = metabolite_indices.get(met, new_index)

                if idx == new_index:
                    metabolite_indices[met] = new_index
                    self.ppgpp_reaction_metabolites.append(met)
                    new_index += 1

                rxn_i.append(idx)
                rxn_j.append(j)
                rxn_v.append(stoich)

        # Assemble matrix based on indices
        # new_index is number of metabolites, j+1 is number of reactions
        self.ppgpp_reaction_stoich = np.zeros((new_index, j + 1), dtype=np.int32)
        self.ppgpp_reaction_stoich[rxn_i, rxn_j] = rxn_v

    def _build_transport_reactions(
        self, raw_data: KnowledgeBaseEcoli, sim_data: "SimulationDataEcoli"
    ):
        """
        Creates list of transport reactions that are included in the
        reaction network.

        Args:
                raw_data: Raw data object
                sim_data: Simulation data object

        Attributes set:
                - :py:attr:`~.transport_reactions`
        """
        transport_reactions = [
            rxn_id
            for rxn_id, stoich in self.reaction_stoich.items()
            if self._is_transport_rxn(stoich)
        ]

        self.transport_reactions = transport_reactions

    def _build_amino_acid_pathways(
        self, raw_data: KnowledgeBaseEcoli, sim_data: "SimulationDataEcoli"
    ):
        """
        Creates mapping between enzymes and amino acid pathways with
        allosteric inhibition feedback from the amino acid.

        Args:
                raw_data: Raw data object
                sim_data: Simulation data object

        Attributes set:
                - :py:attr:`~.aa_synthesis_pathways`
        """

        self.aa_synthesis_pathways = {}
        cytoplasm_tag = "[c]"

        for row in raw_data.amino_acid_pathways:
            data: dict[str, Any] = {}
            data["enzymes"] = [
                e + sim_data.getter.get_compartment_tag(e) for e in row["Enzymes"]
            ]
            data["reverse enzymes"] = [
                e + sim_data.getter.get_compartment_tag(e)
                for e in row["Reverse enzymes"]
            ]
            data["kcat_data"] = 0 / units.s if units.isnan(row["kcat"]) else row["kcat"]
            if units.isnan(row["KI, lower bound"]) or units.isnan(
                row["KI, lower bound"]
            ):
                data["ki"] = None
            else:
                data["ki"] = (row["KI, lower bound"], row["KI, upper bound"])
            data["upstream"] = {
                k + cytoplasm_tag: v for k, v in row["Upstream amino acids"].items()
            }
            data["reverse"] = {
                k + cytoplasm_tag: v for k, v in row["Reverse amino acids"].items()
            }
            data["km, upstream"] = {
                k + cytoplasm_tag: v for k, v in row["KM, upstream"].items()
            }
            data["km, reverse"] = row["KM, reverse"]
            data["km, degradation"] = (
                np.inf * units.mol / units.L
                if units.isnan(row["KM, degradation"])
                else row["KM, degradation"]
            )
            data["downstream"] = {
                k + cytoplasm_tag: v for k, v in row["Downstream amino acids"].items()
            }
            self.aa_synthesis_pathways[row["Amino acid"] + cytoplasm_tag] = data

        self.aa_synthesis_pathway_adjustments: dict[str, dict[str, float]] = {}
        for row in raw_data.adjustments.amino_acid_pathways:
            # Read data from row
            aa = row["Amino acid"] + cytoplasm_tag
            parameter = row["Parameter"]
            factor = row["Factor"]

            # Store adjustments to be used later
            adjustments = self.aa_synthesis_pathway_adjustments.get(aa, {})
            adjustments[parameter] = factor
            self.aa_synthesis_pathway_adjustments[aa] = adjustments

        self.amino_acid_uptake_rates = {}
        for row in raw_data.amino_acid_uptake_rates:
            rates = {}
            rates["uptake"] = row["Uptake"]
            rates["LB"] = row["Uptake, LB"]
            rates["UB"] = row["Uptake, UB"]
            self.amino_acid_uptake_rates[row["Amino acid"]] = rates

    def get_kinetic_constraints(self, enzymes: Unum, substrates: Unum) -> Unum:
        """
        Allows for dynamic code generation for kinetic constraint calculation
        for use in Metabolism process. Inputs should be unitless but the order
        of magnitude should match the kinetics parameters (umol/L/s).

        If trying to pickle sim_data object after function has been called,
        _compiled_enzymes and _compiled_saturation might not be able to be pickled.
        See __getstate__(), __setstate__() comments on PR 111 to address.

        Returns np.array of floats of the kinetic constraint target for each
        reaction with kinetic parameters

        Args:
                enzymes: concentrations of enzymes associated with kinetic
                        constraints (mol / volume units)
                substrates: concentrations of substrates associated with kinetic
                        constraints (mol / volume units)

        Returns:
                Array of dimensions (n reactions, 3) where each row contains the
                min, mean and max kinetic constraints for each reaction with kinetic
                constraints (mol / volume / time units)
        """

        if self._compiled_enzymes is None:
            self._compiled_enzymes = eval("lambda e: {}".format(self._enzymes))
        if self._compiled_saturation is None:
            self._compiled_saturation = eval("lambda s: {}".format(self._saturations))

        # Strip units from args
        enzs = enzymes.asNumber(KINETIC_CONSTRAINT_CONC_UNITS)
        subs = substrates.asNumber(KINETIC_CONSTRAINT_CONC_UNITS)

        capacity = np.array(self._compiled_enzymes(enzs))[:, None] * self._kcats
        saturation = np.array(
            [[min(v), sum(v) / len(v), max(v)] for v in self._compiled_saturation(subs)]
        )

        return KINETIC_CONSTRAINT_CONC_UNITS * K_CAT_UNITS * capacity * saturation

    def exchange_constraints(
        self,
        exchangeIDs,
        coefficient,
        targetUnits,
        media_id,
        unconstrained,
        constrained,
        concModificationsBasedOnCondition=None,
    ):
        """
        Called during Metabolism process
        Returns the homeostatic objective concentrations based on the current nutrients
        Returns levels for external molecules available to exchange based on the current nutrients
        """

        newObjective = self.concentration_updates.concentrations_based_on_nutrients(
            imports=unconstrained.union(constrained),
            media_id=media_id,
            conversion_units=targetUnits,
        )
        if concModificationsBasedOnCondition is not None:
            newObjective.update(concModificationsBasedOnCondition)

        externalMoleculeLevels = np.zeros(len(exchangeIDs), np.float64)

        for index, moleculeID in enumerate(exchangeIDs):
            if moleculeID in unconstrained:
                externalMoleculeLevels[index] = np.inf
            elif moleculeID in constrained:
                externalMoleculeLevels[index] = (
                    constrained[moleculeID] * coefficient
                ).asNumber(targetUnits)
            else:
                externalMoleculeLevels[index] = 0.0

        return externalMoleculeLevels, newObjective

    def set_phenomological_supply_constants(self, sim_data: "SimulationDataEcoli"):
        """
        Sets constants to determine amino acid supply during translation.  Used
        with aa_supply_scaling() during simulations but supply can
        alternatively be determined mechanistically.  This approach may require
        manually adjusting constants (fraction_supply_inhibited and
        fraction_supply_exported) but has less variability related to gene
        expression and regulation.

        Args:
                sim_data: simulation data

        Attributes set:
                - :py:attr:`~.KI_aa_synthesis`
                - :py:attr:`~.KM_aa_export`
                - :py:attr:`~.fraction_supply_rate`
                - :py:attr:`~.fraction_import_rate`

        Assumptions:
                - Each internal amino acid concentration in 'minimal_plus_amino_acids'
                  media is not lower than in 'minimal' media

        TODO (Travis):
                Better handling of concentration assumption
        """

        aa_ids = sim_data.molecule_groups.amino_acids
        conc = self.concentration_updates.concentrations_based_on_nutrients

        aa_conc_basal = np.array(
            [
                conc(media_id="minimal")[aa].asNumber(METABOLITE_CONCENTRATION_UNITS)
                for aa in aa_ids
            ]
        )
        aa_conc_aa_media = np.array(
            [
                conc(media_id="minimal_plus_amino_acids")[aa].asNumber(
                    METABOLITE_CONCENTRATION_UNITS
                )
                for aa in aa_ids
            ]
        )

        # Lower concentrations might produce strange rates (excess supply or
        # negative import when present externally) and constants so raise
        # to double check the implementation
        if not np.all(aa_conc_basal <= aa_conc_aa_media):
            aas = np.array(aa_ids)[np.where(aa_conc_basal > aa_conc_aa_media)]
            raise ValueError(
                "Check that amino acid concentrations should be lower in amino acid media for {}".format(
                    aas
                )
            )

        f_inhibited = sim_data.constants.fraction_supply_inhibited
        f_exported = sim_data.constants.fraction_supply_exported

        # Assumed units of METABOLITE_CONCENTRATION_UNITS for KI and KM
        self.KI_aa_synthesis = f_inhibited * aa_conc_basal / (1 - f_inhibited)
        self.KM_aa_export = (1 / f_exported - 1) * aa_conc_aa_media
        self.fraction_supply_rate = (
            1 - f_inhibited + aa_conc_basal / (self.KM_aa_export + aa_conc_basal)
        )
        self.fraction_import_rate = 1 - (
            self.fraction_supply_rate
            + 1 / (1 + aa_conc_aa_media / self.KI_aa_synthesis)
            - f_exported
        )

<<<<<<< HEAD
        # Add aa_enzymes attribute to be used later, code copied from set_mechanistic_supply_constants
        dependencies = {}
        for aa in aa_ids:
            for downstream_aa in self.aa_synthesis_pathways[aa]["downstream"]:
                if units.isfinite(
                        self.aa_synthesis_pathways[downstream_aa]["km, degradation"]
                ):
                    dependencies.setdefault(aa, set()).add(downstream_aa)

        ordered_aa_ids = []
        for _ in aa_ids:  # limit number of iterations number of amino acids in case there are cyclic links
            for aa in sorted(set(aa_ids) - set(ordered_aa_ids)):
                for downstream_aa in dependencies.get(aa, set()):
                    if downstream_aa not in ordered_aa_ids:
                        break
                else:
                    ordered_aa_ids.append(aa)

        n_aas = len(aa_ids)
        if len(ordered_aa_ids) != n_aas:
            raise RuntimeError(
                "Could not determine amino acid order to calculate dependencies first."
                " Make sure there are no cyclical pathways for amino acids that can degrade."
            )

        aa_enzymes = []
        for amino_acid in ordered_aa_ids:
            data = self.aa_synthesis_pathways[amino_acid]
            fwd_enzymes = data["enzymes"]
            rev_enzymes = data["reverse enzymes"]
            aa_enzymes += fwd_enzymes + rev_enzymes

        self.aa_enzymes = np.unique(aa_enzymes)

        # Set other names, copied from set_mechanistic_import_constants and set_mechanistic_export constants
        self.aa_to_importers, self.aa_to_importers_matrix, self.aa_importer_names = (
            self.get_aa_to_transporters_mapping_data(sim_data)
        )

        self.aa_to_exporters, self.aa_to_exporters_matrix, self.aa_exporter_names = (
            self.get_aa_to_transporters_mapping_data(sim_data, export=True)
        )


    def aa_supply_scaling(self, aa_conc: Unum, aa_present: Unum) -> np.ndarray[float]:
=======
    def aa_supply_scaling(
        self, aa_conc: Unum, aa_present: Unum
    ) -> npt.NDArray[np.float64]:
>>>>>>> e27f30cb
        """
        Called during polypeptide_elongation process
        Determine amino acid supply rate scaling based on current amino acid
        concentrations.

        Args:
                aa_conc: internal concentration for each amino acid (ndarray[float])
                aa_present: whether each amino acid is in the
                        external environment or not (ndarray[bool])

        Returns:
                Scaling for the supply of each amino acid with
                higher supply rate if >1, lower supply rate if <1
        """

        aa_conc = aa_conc.asNumber(METABOLITE_CONCENTRATION_UNITS)
        aa_supply = self.fraction_supply_rate
        aa_import = aa_present * self.fraction_import_rate
        aa_synthesis = 1 / (1 + aa_conc / self.KI_aa_synthesis)
        aa_export = aa_conc / (self.KM_aa_export + aa_conc)
        supply_scaling = aa_supply + aa_import + aa_synthesis - aa_export

        return supply_scaling

    def get_aa_to_transporters_mapping_data(
        self, sim_data: "SimulationDataEcoli", export: bool = False
    ) -> tuple[dict[str, list], npt.NDArray[np.float64], npt.NDArray[np.str_]]:
        """
        Creates a dictionary that maps amino acids with their transporters.
        Based on this dictionary, it creates a correlation matrix with rows
        as AA and columns as transporters.

        Args:
                sim_data: simulation data
                export: if True, the parameters calculated are for mechanistic
                        export instead of uptake

        Returns:
                3-element tuple containing

                        - aa_to_transporters: dictonary that maps aa to
                          transporters involved in transport reactions
                        - aa_to_transporters_matrix: correlation matrix.
                          Columns correspond to transporter enzymes and rows to
                          amino acids
                        - aa_transporters_names: names of all transporters
        """

        def matches_direction(direction):
            if export:
                return direction < 0
            else:
                return direction > 0

        # Mapping aminoacids to their transporters
        # CYS does not have any uptake reaction, so we initialize the dict with it to ensure
        # the presence of the 21 AAs
        # TODO (Santiago): Reversible reactions?
        aa_to_transporters: dict[str, list[str]] = {"CYS[c]": []}
        for reaction in self.transport_reactions:
            for aa in sim_data.molecule_groups.amino_acids:
                if aa in self.reaction_stoich[reaction] and matches_direction(
                    self.reaction_stoich[reaction][aa]
                ):
                    if aa not in aa_to_transporters:
                        aa_to_transporters[aa] = []
                    aa_to_transporters[aa] += self.reaction_catalysts.get(reaction, [])

        aa_to_transporters = {
            aa: aa_to_transporters[aa] for aa in sim_data.molecule_groups.amino_acids
        }

        c = 0
        transporters_to_idx = {}
        for aa, transporters in aa_to_transporters.items():
            for transporter in transporters:
                if transporter not in transporters_to_idx:
                    transporters_to_idx[transporter] = c
                    c += 1

        aa_to_transporters_matrix = [[0]] * len(aa_to_transporters)

        for i, trnspts in enumerate(aa_to_transporters.values()):
            temp = [0] * len(transporters_to_idx)
            for tr in trnspts:
                temp[transporters_to_idx[tr]] = 1
            aa_to_transporters_matrix[i] = temp

        aa_transporters_names = list(transporters_to_idx.keys())

        return (
            aa_to_transporters,
            np.array(aa_to_transporters_matrix),
            np.array(aa_transporters_names),
        )

    def set_mechanistic_export_constants(
        self,
        sim_data: "SimulationDataEcoli",
        cell_specs: dict[str, dict],
        basal_container: np.ndarray,
    ):
        """
        Calls get_aa_to_transporters_mapping_data() for AA export, which calculates
        the total amount of export transporter counts per AA. Kcats are calculated using
        the same exchange rates as for uptake and transporter counts. Missing KMs are calculated
        based on present KMs. This is done by calculating the average factor for
        KMs compared to estimated concentration (av_factor = sum(KM / concentration) / n_aa_with_kms).
        ** KM = av_factor * concentration


        Args:
                sim_data: simulation data
                cell_specs: mapping from condition to calculated cell properties
                basal_container: average initial bulk molecule counts in the basal
                        condition (structured Numpy array, see :ref:`bulk`)

        Attributes set:
                - :py:attr:`~.aa_to_exporters`
                - :py:attr:`~.aa_to_exporters_matrix`
                - :py:attr:`~.aa_exporter_names`
                - :py:attr:`~.aa_export_kms`
                - :py:attr:`~.export_kcats_per_aa`
        """

        self.aa_to_exporters, self.aa_to_exporters_matrix, self.aa_exporter_names = (
            self.get_aa_to_transporters_mapping_data(sim_data, export=True)
        )

        aa_names = sim_data.molecule_groups.amino_acids
        aa_idx = bulk_name_to_idx(aa_names, basal_container["id"])
        counts_to_molar = (
            sim_data.constants.cell_density / cell_specs["basal"]["avgCellDryMassInit"]
        ) / sim_data.constants.n_avogadro
        aa_conc = {
            aa: counts * counts_to_molar
            for aa, counts in zip(aa_names, counts(basal_container, aa_idx))
        }
        aa_with_km = {}

        # Calculate average factor to estimate missing KMs
        coeff_estimate_kms = 0.0
        for export_kms in self.amino_acid_export_kms:
            aa_with_km[export_kms["Amino Acid"]] = export_kms["KM"]
            coef_per_aa = 0
            for km in export_kms["KM"].values():
                coef_per_aa += (
                    km.asUnit(METABOLITE_CONCENTRATION_UNITS)
                    / aa_conc[export_kms["Amino Acid"]]
                )
            coeff_estimate_kms += coef_per_aa / len(export_kms["KM"])
        coeff_estimate_kms = coeff_estimate_kms / len(self.amino_acid_export_kms)

        # Calculate estimated KMs for each AA
        single_kms = {}
        for aa in aa_names:
            if aa in aa_with_km:
                single_kms[aa] = np.mean(list(aa_with_km[aa].values()))
            else:
                single_kms[aa] = coeff_estimate_kms * aa_conc[aa]

        self.aa_export_kms = np.array(
            [single_kms[aa].asNumber(METABOLITE_CONCENTRATION_UNITS) for aa in aa_names]
        )

    def set_mechanistic_uptake_constants(
        self,
        sim_data: "SimulationDataEcoli",
        cell_specs: dict[str, dict],
        with_aa_container: np.ndarray,
    ):
        """
        Based on the matrix calculated in get_aa_to_transporters_mapping_data(),
        we calculate the total amount of transporter counts per AA.

        Args:
                sim_data: simulation data
                cell_specs: mapping from condition to calculated cell properties
                with_aa_container: average initial bulk molecule counts in the
                        ``with_aa`` condition (structured Numpy array, see :ref:`bulk`)

        Attributes set:
                - :py:attr:`~.aa_to_importers`
                - :py:attr:`~.aa_to_importers_matrix`
                - :py:attr:`~.aa_importer_names`
                - :py:attr:`~.import_kcats_per_aa`
                - :py:attr:`~.export_kcats_per_aa`

        TODO:
                - Include external amino acid concentrations and KM values
        """

        aa_names = sim_data.molecule_groups.amino_acids
        aa_idx = bulk_name_to_idx(aa_names, with_aa_container["id"])
        counts_to_molar = (
            sim_data.constants.cell_density
            / cell_specs["with_aa"]["avgCellDryMassInit"]
        ) / sim_data.constants.n_avogadro
        aa_conc = counts(with_aa_container, aa_idx) * counts_to_molar.asNumber(
            METABOLITE_CONCENTRATION_UNITS
        )
        exchange_rates = self.specific_import_rates * cell_specs["with_aa"][
            "avgCellDryMassInit"
        ].asNumber(units.fg)

        self.aa_to_importers, self.aa_to_importers_matrix, self.aa_importer_names = (
            self.get_aa_to_transporters_mapping_data(sim_data)
        )

        aa_importer_idx = bulk_name_to_idx(
            self.aa_importer_names, with_aa_container["id"]
        )
        importer_counts = counts(with_aa_container, aa_importer_idx)
        aa_exporter_idx = bulk_name_to_idx(
            self.aa_exporter_names, with_aa_container["id"]
        )
        exporter_counts = counts(with_aa_container, aa_exporter_idx)
        counts_per_aa_import = self.aa_to_importers_matrix.dot(importer_counts)
        counts_per_aa_export = self.aa_to_exporters_matrix.dot(exporter_counts)

        # Solve for the two unknown kcats with the calculated net exchange rate
        # in rich media conditions and the assumption that import and export
        # rates are equal at the export KM based on how the export KM values
        # were curated.
        # Import will decrease and export will increase with higher amino acids
        # for stable amino acid concentrations.
        import_saturation_in_rich = 1 / (1 + aa_conc / self.aa_import_kis)
        export_saturation_in_rich = 1 / (1 + self.aa_export_kms / aa_conc)
        import_saturation_at_km = 1 / (1 + self.aa_export_kms / self.aa_import_kis)
        export_saturation_at_km = 0.5

        import_capacity_at_km = counts_per_aa_import * import_saturation_at_km
        export_capacity_at_km = counts_per_aa_export * export_saturation_at_km
        with np.errstate(divide="ignore", invalid="ignore"):
            import_vs_export_kcat = export_capacity_at_km / import_capacity_at_km
            kcat_export = exchange_rates / (
                import_vs_export_kcat * counts_per_aa_import * import_saturation_in_rich
                - counts_per_aa_export * export_saturation_in_rich
            )
            kcat_export[~np.isfinite(kcat_export)] = 0
            kcat_import = import_vs_export_kcat * kcat_export
            kcat_import[~np.isfinite(kcat_import)] = 0

        if np.any(kcat_export < 0) or np.any(kcat_import < 0):
            raise ValueError(
                "Could not solve for positive transport kcat."
                " Check assumptions or amino acid concentrations compared to KMs."
            )

        self.export_kcats_per_aa = kcat_export
        self.import_kcats_per_aa = kcat_import

    def set_mechanistic_supply_constants(
        self,
        sim_data: "SimulationDataEcoli",
        cell_specs: dict[str, dict],
        basal_container: np.ndarray,
        with_aa_container: np.ndarray,
    ):
        """
        Sets constants to determine amino acid supply during translation.  Used
        with amino_acid_synthesis() and amino_acid_import() during simulations
        but supply can alternatively be determined phenomologically.  This
        approach is more detailed and should better respond to environmental
        changes and perturbations but has more variability related to gene
        expression and regulation.

        Args:
                sim_data: simulation data
                cell_specs: mapping from condition to calculated cell properties
                basal_container: average initial bulk molecule counts in the basal
                        condition (structured Numpy array, see :ref:`bulk`)
                with_aa_container: average initial bulk molecule counts in the
                        ``with_aa`` condition

        Sets class attributes:
                - :py:attr:`~.aa_enzymes`
                - :py:attr:`~.aa_kcats_fwd`
                - :py:attr:`~.aa_kcats_rev`
                - :py:attr:`~.aa_kis`
                - :py:attr:`~.aa_upstream_kms`
                - :py:attr:`~.aa_reverse_kms`
                - :py:attr:`~.aa_upstream_mapping`
                - :py:attr:`~.enzyme_to_amino_acid`
                - :py:attr:`~.aa_forward_stoich`
                - :py:attr:`~.aa_reverse_stoich`
                - :py:attr:`~.aa_import_kis`
                - :py:attr:`~.specific_import_rates`
                - :py:attr:`~.max_specific_import_rates`

        Assumptions:

                - Only one reaction is limiting in an amino acid pathway (typically
                  the first and one with KI) and the kcat for forward or reverse
                  directions will apply to all enzymes that can catalyze that step
                - kcat for reverse and degradation reactions is the same (each amino
                  acid only has reverse or degradation at this point but that could
                  change with modifications to the amino_acid_pathways flat file)

        TODO:

                - Search for new kcat/KM values in literature or use metabolism_kinetics.tsv
                - Consider multiple reaction steps
                - Include mulitple amino acid inhibition on importers (currently
                  amino acids only inhibit their own import but some transporters
                  import multiple amino acids and will be inhibited by all of the
                  amino acids for the import of each amino acid)
        """

        aa_ids = sim_data.molecule_groups.amino_acids
        n_aas = len(aa_ids)
        self.aa_to_index = {aa: i for i, aa in enumerate(aa_ids)}
        conc = self.concentration_updates.concentrations_based_on_nutrients

        # Measured data used as targets for calculations
        measured_uptake_rates = {}
        fwd_kcat_targets = {}
        for aa in aa_ids:
            aa_no_tag = aa[:-3]
            measured_uptake_rates[aa_no_tag] = (
                self.amino_acid_uptake_rates[aa_no_tag]["uptake"].asNumber(
                    units.mmol / units.g / units.h
                )
                if aa_no_tag in self.amino_acid_uptake_rates
                else 0
            )
            if (
                kcat := self.aa_synthesis_pathways[aa]["kcat_data"].asNumber(
                    K_CAT_UNITS
                )
            ) > 0:
                fwd_kcat_targets[aa_no_tag] = kcat
        default_fwd_target = np.mean(list(fwd_kcat_targets.values()))

        # Allosteric inhibition constants to match required supply rate
        basal_rates = (
            sim_data.translation_supply_rate["minimal"]
            * cell_specs["basal"]["avgCellDryMassInit"]
            * sim_data.constants.n_avogadro
        ).asNumber(K_CAT_UNITS)
        with_aa_rates = (
            sim_data.translation_supply_rate["minimal_plus_amino_acids"]
            * cell_specs["with_aa"]["avgCellDryMassInit"]
            * sim_data.constants.n_avogadro
        ).asNumber(K_CAT_UNITS)
        basal_supply_mapping = dict(zip(aa_ids, basal_rates))
        with_aa_supply_mapping = dict(zip(aa_ids, with_aa_rates))
        aa_enzymes = []
        enzyme_to_aa_fwd = []
        enzyme_to_aa_rev = []
        aa_kcats_fwd = {}
        aa_kcats_rev = {}
        aa_kis = {}
        upstream_aas_for_km = {}
        aa_upstream_kms = {}
        aa_reverse_kms = {}
        aa_degradation_kms = {}
        fwd_rates: dict[str, float] = {}
        rev_rates: dict[str, float] = {}
        deg_rates: dict[str, float] = {}
        calculated_uptake_rates = {}
        minimal_conc = conc("minimal")
        with_aa_conc = conc("minimal_plus_amino_acids")

        # Get order of amino acids to calculate parameters for to ensure that
        # parameters that are dependent on other amino acids are run after
        # those calculations have completed
        self.aa_forward_stoich = np.eye(n_aas)
        self.aa_reverse_stoich = np.eye(n_aas)
        dependencies: dict[str, set[str]] = {}
        for aa in aa_ids:
            for downstream_aa in self.aa_synthesis_pathways[aa]["downstream"]:
                if units.isfinite(
                    self.aa_synthesis_pathways[downstream_aa]["km, degradation"]
                ):
                    dependencies.setdefault(aa, set()).add(downstream_aa)

            # Convert individual supply calculations to overall supply based on dependencies
            # via dot product (self.aa_forward_stoich @ supply)
            for upstream_aa, stoich in self.aa_synthesis_pathways[aa][
                "upstream"
            ].items():
                self.aa_forward_stoich[
                    self.aa_to_index[upstream_aa], self.aa_to_index[aa]
                ] = -stoich
                dependencies.setdefault(upstream_aa, set()).add(aa)

            for reverse_aa, stoich in self.aa_synthesis_pathways[aa]["reverse"].items():
                self.aa_reverse_stoich[
                    self.aa_to_index[reverse_aa], self.aa_to_index[aa]
                ] = -stoich
                dependencies.setdefault(reverse_aa, set()).add(aa)

        ordered_aa_ids: list[str] = []
        for _ in aa_ids:  # limit number of iterations number of amino acids in case there are cyclic links
            for aa in sorted(set(aa_ids) - set(ordered_aa_ids)):
                for downstream_aa in dependencies.get(aa, set()):
                    if downstream_aa not in ordered_aa_ids:
                        break
                else:
                    ordered_aa_ids.append(aa)
        if len(ordered_aa_ids) != n_aas:
            raise RuntimeError(
                "Could not determine amino acid order to calculate dependencies first."
                " Make sure there are no cyclical pathways for amino acids that can degrade."
            )

        for amino_acid in ordered_aa_ids:
            data = self.aa_synthesis_pathways[amino_acid]
            fwd_enzymes = data["enzymes"]
            fwd_enzymes_basal_idx = bulk_name_to_idx(fwd_enzymes, basal_container["id"])
            fwd_enzymes_basal = counts(basal_container, fwd_enzymes_basal_idx).sum()
            fwd_enzymes_with_aa_idx = bulk_name_to_idx(
                fwd_enzymes, with_aa_container["id"]
            )
            fwd_enzymes_with_aa = counts(
                with_aa_container, fwd_enzymes_with_aa_idx
            ).sum()
            rev_enzymes = data["reverse enzymes"]
            rev_enzymes_basal_idx = bulk_name_to_idx(rev_enzymes, basal_container["id"])
            rev_enzymes_basal = counts(basal_container, rev_enzymes_basal_idx).sum()
            rev_enzymes_with_aa_idx = bulk_name_to_idx(
                rev_enzymes, with_aa_container["id"]
            )
            rev_enzymes_with_aa = counts(
                with_aa_container, rev_enzymes_with_aa_idx
            ).sum()

            aa_conc_basal = minimal_conc[amino_acid]
            aa_conc_with_aa = with_aa_conc[amino_acid]
            if data["ki"] is None:
                ki = np.inf * units.mol / units.L
            else:
                # Get largest dynamic range possible given the range of measured KIs
                lower_limit, upper_limit = data["ki"]
                if aa_conc_basal < lower_limit:
                    ki = lower_limit
                elif aa_conc_basal > upper_limit:
                    ki = upper_limit
                else:
                    ki = aa_conc_basal
            upstream_aa = [aa for aa in data["upstream"]]
            km_conc_basal = METABOLITE_CONCENTRATION_UNITS * np.array(
                [
                    minimal_conc[aa].asNumber(METABOLITE_CONCENTRATION_UNITS)
                    for aa in upstream_aa
                ]
            )
            km_conc_with_aa = METABOLITE_CONCENTRATION_UNITS * np.array(
                [
                    with_aa_conc[aa].asNumber(METABOLITE_CONCENTRATION_UNITS)
                    for aa in upstream_aa
                ]
            )
            kms_upstream = data["km, upstream"]
            kms = METABOLITE_CONCENTRATION_UNITS * np.array(
                [
                    kms_upstream.get(aa, minimal_conc[aa]).asNumber(
                        METABOLITE_CONCENTRATION_UNITS
                    )
                    for aa in upstream_aa
                ]
            )  # TODO: better way to fill in this missing data
            if data["reverse"]:
                if units.isnan(data["km, reverse"]):
                    km_reverse = (
                        minimal_conc[amino_acid] * 10
                    )  # TODO: better way to fill in this missing data
                else:
                    km_reverse = data["km, reverse"]
            # TODO: remove this if separating reverse and deg enzymes
            elif (
                data["reverse enzymes"]
                and not units.isfinite(data["km, degradation"])
                and amino_acid != "L-SELENOCYSTEINE[c]"
            ):
                km_reverse = (
                    minimal_conc[amino_acid] * 10
                )  # TODO: better way to fill in this missing data
            else:
                km_reverse = np.inf * units.mol / units.L
            km_degradation = data["km, degradation"]

            # Make required adjustments in order to get positive kcats and import rates
            for parameter, factor in self.aa_synthesis_pathway_adjustments.get(
                amino_acid, {}
            ).items():
                if parameter == "ki":
                    ki *= factor
                elif parameter == "km_degradation":
                    km_degradation *= factor
                elif parameter == "km_reverse":
                    km_reverse *= factor
                elif parameter == "kms":
                    kms *= factor
                else:
                    raise ValueError(
                        f"Unexpected parameter adjustment ({parameter}) for {amino_acid}."
                    )

            if units.isfinite(km_reverse) and units.isfinite(km_degradation):
                raise ValueError(
                    "Currently cannot have a reverse and degradation KM for amino acid"
                    f" synthesis pathways ({amino_acid}).  Consider a method to solve for separate"
                    " kcats and implement matching saturation calculation in amino_acid_synthesis()"
                    " and calc_kcats()"
                )

            def calc_kcats(
                aa_conc_basal,
                km_conc_basal,
                aa_conc_with_aa,
                km_conc_with_aa,
                kms,
                km_reverse,
                km_degradation,
                ki,
                uptake_rate,
            ):
                # Calculate kcat value to ensure sufficient supply to double
                fwd_fraction_basal = units.strip_empty_units(
                    1
                    / (1 + aa_conc_basal / ki)
                    * np.prod(1 / (1 + kms / km_conc_basal))
                )
                rev_fraction_basal = units.strip_empty_units(
                    1
                    / (
                        1
                        + km_reverse
                        / aa_conc_basal
                        * (1 + aa_conc_basal / km_degradation)
                    )
                )
                deg_fraction_basal = units.strip_empty_units(
                    1
                    / (
                        1
                        + km_degradation
                        / aa_conc_basal
                        * (1 + aa_conc_basal / km_reverse)
                    )
                )
                loss_fraction_basal = rev_fraction_basal + deg_fraction_basal
                fwd_capacity_basal = fwd_enzymes_basal * fwd_fraction_basal
                rev_capacity_basal = rev_enzymes_basal * loss_fraction_basal

                fwd_fraction_with_aa = units.strip_empty_units(
                    1
                    / (1 + aa_conc_with_aa / ki)
                    * np.prod(1 / (1 + kms / km_conc_with_aa))
                )
                rev_fraction_with_aa = units.strip_empty_units(
                    1
                    / (
                        1
                        + km_reverse
                        / aa_conc_with_aa
                        * (1 + aa_conc_with_aa / km_degradation)
                    )
                )
                deg_fraction_with_aa = units.strip_empty_units(
                    1
                    / (
                        1
                        + km_degradation
                        / aa_conc_with_aa
                        * (1 + aa_conc_with_aa / km_reverse)
                    )
                )
                loss_fraction_with_aa = rev_fraction_with_aa + deg_fraction_with_aa
                fwd_capacity_with_aa = fwd_enzymes_with_aa * fwd_fraction_with_aa
                rev_capacity_with_aa = rev_enzymes_with_aa * loss_fraction_with_aa

                supply_basal = basal_supply_mapping[amino_acid]
                supply_with_aa = with_aa_supply_mapping[amino_acid]
                downstream_basal = 0
                downstream_with_aa = 0
                for i, stoich in enumerate(
                    self.aa_forward_stoich[self.aa_to_index[amino_acid], :]
                ):
                    if stoich < 0:
                        downstream_aa = aa_ids[i]
                        downstream_basal += -stoich * fwd_rates[downstream_aa][0]
                        downstream_with_aa += -stoich * fwd_rates[downstream_aa][1]
                for i, stoich in enumerate(
                    self.aa_reverse_stoich[self.aa_to_index[amino_acid], :]
                ):
                    if stoich < 0:
                        downstream_aa = aa_ids[i]
                        downstream_basal += stoich * rev_rates[downstream_aa][0]
                        downstream_with_aa += stoich * rev_rates[downstream_aa][1]
                uptake = (
                    units.mmol
                    / units.g
                    / units.h
                    * uptake_rate
                    * cell_specs["with_aa"]["avgCellDryMassInit"]
                ).asNumber(units.count * K_CAT_UNITS)

                balance_basal = supply_basal + downstream_basal
                balance_with_aa = supply_with_aa + downstream_with_aa - uptake
                A = np.array(
                    [
                        [fwd_capacity_basal, -rev_capacity_basal],
                        [fwd_capacity_with_aa, -rev_capacity_with_aa],
                    ]
                )
                b = np.array([balance_basal, balance_with_aa])
                try:
                    kcat_fwd, kcat_rev = np.linalg.solve(A, b)
                except np.linalg.LinAlgError:
                    if VERBOSE:
                        print(
                            f"Warning: could not solve directly for {amino_acid} kcats - switching to least squares"
                        )
                    kcat_fwd, kcat_rev = np.linalg.lstsq(A, b, rcond=None)[0]

                fwd_rate = (
                    kcat_fwd * fwd_enzymes_basal * fwd_fraction_basal,
                    kcat_fwd * fwd_enzymes_with_aa * fwd_fraction_with_aa,
                )
                rev_rate = (
                    kcat_rev * rev_enzymes_basal * rev_fraction_basal,
                    kcat_rev * rev_enzymes_with_aa * rev_fraction_with_aa,
                )
                deg_rate = (
                    kcat_rev * rev_enzymes_basal * deg_fraction_basal,
                    kcat_rev * rev_enzymes_with_aa * deg_fraction_with_aa,
                )

                return kcat_fwd, kcat_rev, fwd_rate, rev_rate, deg_rate, uptake

            # Fit forward and reverse kcats by adjusting the uptake rate
            def objective(aa, uptake, kcat_fwd, kcat_rev):
                aa = aa[:-3]
                diffs = np.array(
                    [
                        measured_uptake_rates[aa] - uptake,
                        fwd_kcat_targets.get(aa, default_fwd_target) - kcat_fwd,
                        0
                        if units.isfinite(km_reverse)
                        else kcat_rev,  # no penalty if reverse, minimize if degradation
                    ]
                )
                weights = np.array([1000, 1, 1])
                return np.linalg.norm(weights * diffs)

            # TODO (travis): use a more rigorous method to fit the kcats (eg. gradient descent)
            # It would be better to include all amino acids in an objective and solve for all
            # kcats iteratively instead of solving for kcats for a single amino acid and then the next
            best_objective = None
            kcat_fwd = None
            n_factors = 500
            if VERBOSE:
                print("uptake:")
            for factor in np.logspace(-1, 1, n_factors):
                results = calc_kcats(
                    aa_conc_basal,
                    km_conc_basal,
                    aa_conc_with_aa,
                    km_conc_with_aa,
                    kms,
                    km_reverse,
                    km_degradation,
                    ki,
                    factor * measured_uptake_rates[amino_acid[:-3]],
                )

                new_kcat_fwd, new_kcat_rev, *_ = results
                if VERBOSE:
                    print(f"\t{factor:.2f}:\t{new_kcat_fwd:5.1f}\t{new_kcat_rev:5.1f}")
                if new_kcat_fwd >= 0 and new_kcat_rev >= 0:
                    new_objective = objective(
                        amino_acid,
                        factor * measured_uptake_rates[amino_acid[:-3]],
                        new_kcat_fwd,
                        new_kcat_rev,
                    )
                    if best_objective is None or new_objective < best_objective:
                        kcat_fwd, kcat_rev, fwd_rate, rev_rate, deg_rate, uptake = (
                            results
                        )
                        data["kcat"] = kcat_fwd * K_CAT_UNITS
                        best_objective = new_objective

            # Vary input parameters for kcat calculations for debugging purposes
            if VERBOSE:
                print("KMs:")
                for factor in np.logspace(-1, 1, n_factors):
                    new_kcat_fwd, new_kcat_rev, *_ = calc_kcats(
                        aa_conc_basal,
                        km_conc_basal,
                        aa_conc_with_aa,
                        km_conc_with_aa,
                        factor * kms,
                        km_reverse,
                        km_degradation,
                        ki,
                        measured_uptake_rates[amino_acid[:-3]],
                    )

                    print(f"\t{factor:.2f}:\t{new_kcat_fwd:5.1f}\t{new_kcat_rev:5.1f}")

                print("km_reverse:")
                for factor in np.logspace(-1, 1, n_factors):
                    new_kcat_fwd, new_kcat_rev, *_ = calc_kcats(
                        aa_conc_basal,
                        km_conc_basal,
                        aa_conc_with_aa,
                        km_conc_with_aa,
                        kms,
                        factor * km_reverse,
                        km_degradation,
                        ki,
                        measured_uptake_rates[amino_acid[:-3]],
                    )

                    print(f"\t{factor:.2f}:\t{new_kcat_fwd:5.1f}\t{new_kcat_rev:5.1f}")

                print("km_degradation:")
                for factor in np.logspace(-1, 1, n_factors):
                    new_kcat_fwd, new_kcat_rev, *_ = calc_kcats(
                        aa_conc_basal,
                        km_conc_basal,
                        aa_conc_with_aa,
                        km_conc_with_aa,
                        kms,
                        km_reverse,
                        factor * km_degradation,
                        ki,
                        measured_uptake_rates[amino_acid[:-3]],
                    )

                    print(f"\t{factor:.2f}:\t{new_kcat_fwd:5.1f}\t{new_kcat_rev:5.1f}")

                print("ki:")
                for factor in np.logspace(-1, 1, n_factors):
                    new_kcat_fwd, new_kcat_rev, *_ = calc_kcats(
                        aa_conc_basal,
                        km_conc_basal,
                        aa_conc_with_aa,
                        km_conc_with_aa,
                        kms,
                        km_reverse,
                        km_degradation,
                        factor * ki,
                        measured_uptake_rates[amino_acid[:-3]],
                    )

                    print(f"\t{factor:.2f}:\t{new_kcat_fwd:5.1f}\t{new_kcat_rev:5.1f}")
                print(f"*** {amino_acid}: {kcat_fwd:5.1f} {kcat_rev:5.1f} ***")

            if kcat_fwd is None:
                import ipdb; ipdb.set_trace()
                raise ValueError(
                    "Could not find positive forward and reverse"
                    f" kcat for {amino_acid}. Run with VERBOSE to check input"
                    " parameters like KM and KI or check concentrations."
                )

            aa_enzymes += fwd_enzymes + rev_enzymes
            enzyme_to_aa_fwd += [amino_acid] * len(fwd_enzymes) + [None] * len(
                rev_enzymes
            )
            enzyme_to_aa_rev += [None] * len(fwd_enzymes) + [amino_acid] * len(
                rev_enzymes
            )
            aa_kcats_fwd[amino_acid] = kcat_fwd
            aa_kcats_rev[amino_acid] = kcat_rev
            aa_kis[amino_acid] = ki.asNumber(METABOLITE_CONCENTRATION_UNITS)
            upstream_aas_for_km[amino_acid] = upstream_aa
            aa_upstream_kms[amino_acid] = kms.asNumber(METABOLITE_CONCENTRATION_UNITS)
            aa_reverse_kms[amino_acid] = km_reverse.asNumber(
                METABOLITE_CONCENTRATION_UNITS
            )
            aa_degradation_kms[amino_acid] = km_degradation.asNumber(
                METABOLITE_CONCENTRATION_UNITS
            )
            fwd_rates[amino_acid] = fwd_rate
            rev_rates[amino_acid] = rev_rate
            deg_rates[amino_acid] = deg_rate
            calculated_uptake_rates[amino_acid] = uptake

        self.aa_enzymes = np.unique(aa_enzymes)
        self.aa_kcats_fwd = np.array([aa_kcats_fwd[aa] for aa in aa_ids])
        self.aa_kcats_rev = np.array([aa_kcats_rev[aa] for aa in aa_ids])
        self.aa_kis = np.array([aa_kis[aa] for aa in aa_ids])
        self.aa_reverse_kms = np.array([aa_reverse_kms[aa] for aa in aa_ids])
        self.aa_degradation_kms = np.array([aa_degradation_kms[aa] for aa in aa_ids])

        # Import inhibition of transporters
        rich_conc = np.array(
            [with_aa_conc[aa].asNumber(METABOLITE_CONCENTRATION_UNITS) for aa in aa_ids]
        )
        self.aa_import_kis: np.ndarray = (
            rich_conc.copy()
        )  # Assume this conc is the inhibition constant: TODO: find KIs
        saturation = 1 / (1 + rich_conc / self.aa_import_kis)
        self.specific_import_rates: np.ndarray = np.array(
            [calculated_uptake_rates[aa] for aa in aa_ids]
        ) / cell_specs["with_aa"]["avgCellDryMassInit"].asNumber(DRY_MASS_UNITS)
        self.max_specific_import_rates = self.specific_import_rates / saturation

        # KMs for upstream amino acids
        upstream_kms = [aa_upstream_kms[aa] for aa in aa_ids]
        upstream_aas = [upstream_aas_for_km[aa] for aa in aa_ids]
        self.aa_upstream_kms = np.zeros((n_aas, n_aas))
        for i, (kms, aas) in enumerate(zip(upstream_kms, upstream_aas)):
            for km, aa in zip(kms, aas):
                self.aa_upstream_kms[i, self.aa_to_index[aa]] = km

        # Convert enzyme counts to an amino acid basis via dot product (counts @ self.enzyme_to_amino_acid)
        self.enzyme_to_amino_acid_fwd = np.zeros((len(self.aa_enzymes), n_aas))
        self.enzyme_to_amino_acid_rev = np.zeros((len(self.aa_enzymes), n_aas))
        enzyme_mapping = {e: i for i, e in enumerate(self.aa_enzymes)}
        aa_mapping = {a: i for i, a in enumerate(aa_ids)}
        for enzyme, fwd, rev in zip(aa_enzymes, enzyme_to_aa_fwd, enzyme_to_aa_rev):
            if fwd is not None:
                self.enzyme_to_amino_acid_fwd[
                    enzyme_mapping[enzyme], aa_mapping[fwd]
                ] = 1
            if rev is not None:
                self.enzyme_to_amino_acid_rev[
                    enzyme_mapping[enzyme], aa_mapping[rev]
                ] = 1

        # Concentrations for reference in analysis plot
        conversion = (
            sim_data.constants.cell_density
            / sim_data.constants.n_avogadro
            * sim_data.mass.cell_dry_mass_fraction
        )
        aa_enzymes_basal_idx = bulk_name_to_idx(self.aa_enzymes, basal_container["id"])
        basal_counts = counts(basal_container, aa_enzymes_basal_idx)
        aa_enzymes_with_aa_idx = bulk_name_to_idx(
            self.aa_enzymes, with_aa_container["id"]
        )
        with_aa_counts = counts(with_aa_container, aa_enzymes_with_aa_idx)
        self.aa_supply_enzyme_conc_with_aa = (
            conversion * with_aa_counts / cell_specs["with_aa"]["avgCellDryMassInit"]
        )
        self.aa_supply_enzyme_conc_basal = (
            conversion * basal_counts / cell_specs["basal"]["avgCellDryMassInit"]
        )

        # Check calculations that could end up negative
        neg_idx = np.where(self.max_specific_import_rates < 0)[0]
        if len(neg_idx):
            aas = ", ".join([aa_ids[idx] for idx in neg_idx])
            print(f"{self.max_specific_import_rates = }")
            raise ValueError(
                f"Import rate was determined to be negative for {aas}."
                " Check input parameters like supply and synthesis or enzyme expression."
            )

    def get_pathway_enzyme_counts_per_aa(
        self, enzyme_counts: np.ndarray
    ) -> Tuple[np.ndarray, np.ndarray]:
        """
        Get the counts of enzymes for forward and reverse reactions in the
        amino acid synthesis network based on all of the enzymes used in the
        network.  Useful to get the counts to pass to amino_acid_synthesis()
        from counts based on self.aa_enzymes.

        Args:
                enzyme_counts: counts of all enzymes in the amino acid network

        Returns:
                2-element tuple containing
                        - counts_per_aa_fwd: counts of enzymes for the forward reaction
                          for each amino acid
                        - counts_per_aa_rev: counts of enzymes for the reverse reaction
                          for each amino acid
        """

        counts_per_aa_fwd = enzyme_counts @ self.enzyme_to_amino_acid_fwd
        counts_per_aa_rev = enzyme_counts @ self.enzyme_to_amino_acid_rev
        return counts_per_aa_fwd, counts_per_aa_rev

    def amino_acid_synthesis(
        self,
        counts_per_aa_fwd: npt.NDArray[np.int64],
        counts_per_aa_rev: npt.NDArray[np.int64],
        aa_conc: Union[units.Unum, npt.NDArray[np.float64]],
    ) -> tuple[
        npt.NDArray[np.float64], npt.NDArray[np.float64], npt.NDArray[np.float64]
    ]:
        """
        Calculate the net rate of synthesis for amino acid pathways (can be
        negative with reverse reactions).

        Args:
                counts_per_aa_fwd: counts for enzymes in forward reactions for
                        each amino acid
                counts_per_aa_rev: counts for enzymes in loss reactions for each
                        amino acid
                aa_conc: concentrations of each amino acid with mol/volume units

        Returns:
                3-element tuple containing

                        - synthesis: net rate of synthesis for each amino acid pathway.
                          array is unitless but represents counts of amino acid per second
                        - forward_fraction: saturated fraction for forward reactions
                        - loss_fraction: saturated fraction for loss reactions

        .. note::
                Currently does not match saturation terms used in calc_kcats since
                it assumes only a reverse or degradation KM exists for simpler calculations
        """

        # Convert to appropriate arrays
        if units.hasUnit(aa_conc):
            aa_conc = aa_conc.asNumber(METABOLITE_CONCENTRATION_UNITS)

        return amino_acid_synthesis_jit(
            counts_per_aa_fwd,
            counts_per_aa_rev,
            aa_conc,
            self.aa_upstream_kms,
            self.aa_kis,
            self.aa_reverse_kms,
            self.aa_degradation_kms,
            self.aa_forward_stoich,
            self.aa_kcats_fwd,
            self.aa_reverse_stoich,
            self.aa_kcats_rev,
        )

    def amino_acid_export(
        self,
        aa_transporters_counts: npt.NDArray[np.int64],
        aa_conc: Union[units.Unum, npt.NDArray[np.float64]],
        mechanistic_uptake: bool,
    ) -> npt.NDArray[np.float64]:
        """
        Calculate the rate of amino acid export.

        Args:
                aa_transporters_counts: counts of each transporter
                aa_conc: concentrations of each amino acid with mol/volume units
                mechanistic_uptake: if true, the uptake is calculated based on transporters

        Returns:
                Rate of export for each amino acid (unitless but
                represents counts of amino acid per second)
        """
        if units.hasUnit(aa_conc):
            aa_conc = aa_conc.asNumber(METABOLITE_CONCENTRATION_UNITS)

        return amino_acid_export_jit(
            aa_transporters_counts,
            aa_conc,
            mechanistic_uptake,
            self.aa_to_exporters_matrix,
            self.export_kcats_per_aa,
            self.aa_export_kms,
        )

    def amino_acid_import(
        self,
        aa_in_media: npt.NDArray[np.bool_],
        dry_mass: units.Unum,
        internal_aa_conc: Union[units.Unum, npt.NDArray[np.float64]],
        aa_transporters_counts: npt.NDArray[np.int64],
        mechanisitic_uptake: bool,
    ) -> npt.NDArray[np.float64]:
        """
        Calculate the rate of amino acid uptake.

        Args:
                aa_in_media: bool for each amino acid being present in current media
                dry_mass: current dry mass of the cell, with mass units
                internal_aa_conc: internal concentrations of amino acids
                aa_transporters_counts: counts of each transporter
                mechanisitic_uptake: if true, the uptake is calculated based on
                        transporters

        Returns:
                Rate of uptake for each amino acid (unitless but
                represents counts of amino acid per second)
        """

        if units.hasUnit(internal_aa_conc):
            internal_aa_conc = internal_aa_conc.asNumber(METABOLITE_CONCENTRATION_UNITS)

        dry_mass = dry_mass.asNumber(DRY_MASS_UNITS)
        return amino_acid_import_jit(
            aa_in_media,
            dry_mass,
            internal_aa_conc,
            aa_transporters_counts,
            mechanisitic_uptake,
            self.aa_import_kis,
            self.aa_to_importers_matrix,
            self.import_kcats_per_aa,
            self.max_specific_import_rates,
        )

    def get_amino_acid_conc_conversion(self, conc_units):
        return units.strip_empty_units(conc_units / METABOLITE_CONCENTRATION_UNITS)

    @staticmethod
    def extract_reactions(
        raw_data: KnowledgeBaseEcoli, sim_data: "SimulationDataEcoli"
    ) -> tuple[
        list[str],
        dict[str, dict[str, int]],
        list[str],
        dict[str, list[str]],
        dict[str, str],
    ]:
        """
        Extracts reaction data from raw_data to build metabolism reaction
        network with stoichiometry, reversibility and enzyme catalysts.

        Args:
                raw_data: knowledge base data
                sim_data: simulation data

        Returns:
                5-element tuple containing

                        - base_rxn_ids: list of base reaction IDs from which reaction
                          IDs were derived from
                        - reaction_stoich: stoichiometry of metabolites for each reaction::

                                {reaction ID: {metabolite ID with location tag: stoichiometry}}

                        - reversible_reactions: reaction IDs for reactions that have a
                          reverse complement, does not have reverse tag
                        - reaction_catalysts: enzyme catalysts for each reaction with known
                          catalysts, likely a subset of reactions in stoich::

                                {reaction ID: enzyme IDs with location tag}

                        - rxn_id_to_base_rxn_id: mapping from reaction IDs to the IDs of
                          the base reactions they were derived from::

                                {reaction ID: base ID}
        """
        compartment_ids_to_abbreviations = {
            comp["id"]: comp["abbrev"] for comp in raw_data.compartments
        }
        compartment_ids_to_abbreviations.update(UNDEFINED_COMPARTMENT_IDS_TO_ABBREVS)

        valid_directions = {"L2R", "R2L", "BOTH"}
        forward_directions = {"L2R", "BOTH"}
        reverse_directions = {"R2L", "BOTH"}

        metabolite_ids = {met["id"] for met in cast(Any, raw_data).metabolites}

        # Build mapping from each complexation subunit to all downstream
        # complexes containing the subunit, including itself
        # Start by building mappings from subunits to complexes that are
        # directly formed from the subunit through a single reaction
        subunit_id_to_parent_complexes: dict[str, list[str]] = {}

        for comp_reaction in itertools.chain(
            cast(Any, raw_data).complexation_reactions,
            cast(Any, raw_data).equilibrium_reactions,
        ):
            complex_id = None

            # Find ID of complex
            for mol_id, coeff in comp_reaction["stoichiometry"].items():
                if coeff > 0:
                    complex_id = mol_id
                    break

            assert complex_id is not None

            # Map each subunit to found complex
            for mol_id, coeff in comp_reaction["stoichiometry"].items():
                if mol_id == complex_id or mol_id in metabolite_ids:
                    continue
                elif mol_id in subunit_id_to_parent_complexes:
                    subunit_id_to_parent_complexes[mol_id].append(complex_id)
                else:
                    subunit_id_to_parent_complexes[mol_id] = [complex_id]

        # Recursive function that returns a list of all downstream complexes
        # containing the given subunit, including itself
        def get_all_complexes(subunit_id):
            all_downstream_complex_ids = [subunit_id]

            if subunit_id not in subunit_id_to_parent_complexes:
                return all_downstream_complex_ids

            # Get downstream complexes of all parent complexes
            for parent_complex_id in subunit_id_to_parent_complexes[subunit_id]:
                all_downstream_complex_ids.extend(get_all_complexes(parent_complex_id))

            # Remove duplicates
            return sorted(set(all_downstream_complex_ids))

        subunit_id_to_all_downstream_complexes = {
            subunit_id: get_all_complexes(subunit_id)
            for subunit_id in subunit_id_to_parent_complexes.keys()
        }

        # Initialize variables to store reaction information
        all_base_rxns = set()
        reaction_stoich = {}
        reversible_reactions = []
        reaction_catalysts = {}
        rxn_id_to_base_rxn_id = {}

        # Load and parse reaction information from raw_data
        for reaction in cast(Any, raw_data).metabolic_reactions:
            reaction_id = reaction["id"]
            stoich = reaction["stoichiometry"]
            direction = reaction["direction"]

            if len(stoich) <= 1:
                raise Exception(
                    "Invalid biochemical reaction: {}, {}".format(reaction_id, stoich)
                )

            if direction not in valid_directions:
                raise InvalidReactionDirectionError(
                    f"The direction {direction} given for reaction {reaction_id} is invalid."
                )

            forward = direction in forward_directions
            reverse = direction in reverse_directions

            def convert_compartment_tags(met_id):
                new_met_id = met_id

                for comp_id, comp_abbrev in compartment_ids_to_abbreviations.items():
                    new_met_id = new_met_id.replace(f"[{comp_id}]", f"[{comp_abbrev}]")

                return new_met_id

            # All protein complexes that contain an enzyme subunit are assumed
            # to retain the enzyme's catalytic activity
            catalysts_for_this_rxn = []
            all_potential_catalysts = []
            for catalyst in reaction["catalyzed_by"]:
                all_potential_catalysts.extend(
                    subunit_id_to_all_downstream_complexes.get(catalyst, [catalyst])
                )

            for catalyst in sorted(set(all_potential_catalysts)):
                if sim_data.getter.is_valid_molecule(catalyst):
                    catalysts_with_loc = catalyst + sim_data.getter.get_compartment_tag(
                        catalyst
                    )
                    catalysts_for_this_rxn.append(catalysts_with_loc)
                # If we don't have the catalyst in our reconstruction, drop it
                else:
                    if VERBOSE:
                        print(
                            "Skipping catalyst {} for {} since it is not in the model".format(
                                catalyst, reaction_id
                            )
                        )

            # Get base reaction ID of this reaction
            # If reaction ID does not end with a dot, the given reaction ID is
            # already a base reaction ID
            if reaction_id[-1] != ".":
                base_reaction_id = reaction_id
            # If reaction ID ends with a dot, find the base reaction ID based
            # on the following rules (provided by EcoCyc):
            #   The parsing instructions for obtaining the base rxn-ID are, effectively:
            #   1: Check whether the full rxn-ID ends with a dot.
            #   2: If there is no dot at the end, it is already a base rxn-ID.
            #       Otherwise, find the position of a second dot, to the left of the dot at the end.
            #   3: Extract the string between the last dot and the second to last dot.
            #       If this intervening string consists of only digits, then convert this string to an integer.
            #       In this case, this rxn-ID stands for a generic rxn, and has extra suffixes
            #       that need to be trimmed off, to retrieve the base rxn-ID.
            #       The extracted integer indicates the length of the suffixes to be trimmed off.
            #   4: To find the end position of the base rxn-ID, subtract the integer (obtained by 3: )
            #       from the position of the second dot (obtained by 2: ) .
            #   5: Retrieve the base rxn-ID, which is the substring from the very left (position 0)
            #       to the end position (obtained by 4: ) .
            else:
                reaction_id_split = reaction_id[:-1].split(".")
                suffix_length = int(reaction_id_split[-1])
                base_reaction_id = ".".join(reaction_id_split[:-1])[:-suffix_length]

            if forward:
                reaction_stoich[reaction_id] = {
                    convert_compartment_tags(moleculeID): stoichCoeff
                    for moleculeID, stoichCoeff in stoich.items()
                }
                if len(catalysts_for_this_rxn) > 0:
                    reaction_catalysts[reaction_id] = catalysts_for_this_rxn
                rxn_id_to_base_rxn_id[reaction_id] = base_reaction_id

            if reverse:
                reverse_reaction_id = REVERSE_REACTION_ID.format(reaction_id)
                reaction_stoich[reverse_reaction_id] = {
                    convert_compartment_tags(moleculeID): -stoichCoeff
                    for moleculeID, stoichCoeff in stoich.items()
                }
                if len(catalysts_for_this_rxn) > 0:
                    reaction_catalysts[reverse_reaction_id] = list(
                        catalysts_for_this_rxn
                    )
                rxn_id_to_base_rxn_id[reverse_reaction_id] = base_reaction_id

            if forward and reverse:
                reversible_reactions.append(reaction_id)

            if base_reaction_id not in all_base_rxns:
                all_base_rxns.add(base_reaction_id)

        base_rxn_ids = sorted(list(all_base_rxns))

        return (
            base_rxn_ids,
            reaction_stoich,
            reversible_reactions,
            reaction_catalysts,
            rxn_id_to_base_rxn_id,
        )

    @staticmethod
    def match_reaction(
        stoich: dict[str, dict[str, int]],
        catalysts: dict[str, list[str]],
        rxn_to_match: str,
        enz: str,
        mets: list[str],
        direction: Optional[str] = None,
    ) -> list[str]:
        """
        Matches a given reaction (rxn_to_match) to reactions that exist in
        stoich given that enz is known to catalyze the reaction and mets are
        reactants in the reaction. Can perform a fuzzy reaction match since
        rxn_to_match just needs to be part of the actual reaction name to match
        specific instances of a reaction.
        (eg. rxn_to_match="ALCOHOL-DEHYDROG-GENERIC-RXN" can match
        "ALCOHOL-DEHYDROG-GENERIC-RXN-ETOH/NAD//ACETALD/NADH/PROTON.30.").

        Args:
                stoich: stoichiometry of metabolites for each reaction::

                        {reaction ID: {metabolite ID with location tag: stoichiometry}}

                catalysts: enzyme catalysts for each reaction with known catalysts,
                        likely a subset of reactions in stoich::

                        {reaction ID: enzyme IDs with location tag}

                rxn_to_match: reaction ID from kinetics to match to existing reactions
                enz: enzyme ID with location tag
                mets: metabolite IDs with no location tag from kinetics
                direction: reaction directionality, ``'forward'`` or ``'reverse'``
                        or ``None``

        Returns:
                Matched reaction IDs in stoich
        """

        # Mapping to handle instances of metabolite classes in kinetics
        # Keys: specific molecules in kinetics file
        # Values: class of molecules in reactions file that contain the key
        class_mets = {
            "RED-THIOREDOXIN-MONOMER": "Red-Thioredoxin",
            "RED-THIOREDOXIN2-MONOMER": "Red-Thioredoxin",
            "RED-GLUTAREDOXIN": "Red-Glutaredoxins",
            "GRXB-MONOMER": "Red-Glutaredoxins",
            "GRXC-MONOMER": "Red-Glutaredoxins",
            "OX-FLAVODOXIN1": "Oxidized-flavodoxins",
            "OX-FLAVODOXIN2": "Oxidized-flavodoxins",
        }

        # Match full reaction name from partial reaction in kinetics. Must
        # also match metabolites since there can be multiple reaction instances.
        match = False
        match_candidates = []
        if rxn_to_match in stoich:
            match_candidates.append(rxn_to_match)
        else:
            for long_rxn, long_mets in stoich.items():
                if rxn_to_match in long_rxn and not long_rxn.endswith(REVERSE_TAG):
                    match = True
                    stripped_enzs = {e[:-3] for e in catalysts.get(long_rxn, [])}
                    stripped_mets = {m[:-3] for m in long_mets}
                    if (
                        np.all([class_mets.get(m, m) in stripped_mets for m in mets])
                        and enz in stripped_enzs
                    ):
                        match_candidates.append(long_rxn)

        if len(match_candidates) == 0:
            if VERBOSE:
                if match:
                    print(
                        "Partial reaction match: {} {} {} {} {}".format(
                            rxn_to_match, enz, stripped_enzs, mets, stripped_mets
                        )
                    )
                else:
                    print("No reaction match: {}".format(rxn_to_match))

        # Determine direction of kinetic reaction from annotation or
        # metabolite stoichiometry.
        rxn_matches = []
        for rxn in match_candidates:
            reverse_rxn = REVERSE_REACTION_ID.format(rxn)
            reverse_rxn_exists = reverse_rxn in stoich
            if direction:
                reverse = direction == "reverse"
            else:
                s = {k[:-3]: v for k, v in stoich.get(rxn, {}).items()}
                direction_ = np.unique(
                    np.sign([s.get(class_mets.get(m, m), 0) for m in mets])
                )
                if len(direction_) == 0 and not reverse_rxn_exists:
                    reverse = False
                elif len(direction_) != 1 or direction_[0] == 0:
                    if VERBOSE:
                        print(
                            "Conflicting directionality: {} {} {}".format(
                                rxn, mets, direction_
                            )
                        )
                    continue
                else:
                    reverse = direction_[0] > 0

            # Verify a reverse reaction exists in the model
            if reverse:
                if reverse_rxn_exists:
                    rxn_matches.append(reverse_rxn)
                    continue
                else:
                    if VERBOSE:
                        print("No reverse reaction: {} {}".format(rxn, mets))
                    continue

            rxn_matches.append(rxn)

        return sorted(rxn_matches)

    @staticmethod
    def temperature_adjusted_kcat(
        kcat: Unum, temp: Union[float, str] = ""
    ) -> npt.NDArray[np.float64]:
        """
        Args:
                kcat: enzyme turnover number(s) (1 / time)
                temp: temperature of measurement, defaults to 25 if ''

        Returns:
                Temperature adjusted kcat values, in units of 1/s
        """

        if isinstance(temp, str):
            temp = 25
        return 2 ** ((37.0 - temp) / 10.0) * kcat.asNumber(K_CAT_UNITS)

    @staticmethod
    def _construct_default_saturation_equation(
        mets: list[str], kms: list[float], kis: list[float], known_mets: Iterable[str]
    ) -> str:
        """
        Args:
                mets: metabolite IDs with location tag for KM and KI
                        parameters ordered to match order of kms then kis
                kms: KM parameters associated with mets
                kis: KI parameters associated with mets
                known_mets: metabolite IDs with location tag with known
                        concentrations

        Returns:
                Saturation equation with metabolites to replace delimited
                by double quote (e.g. "metabolite")
        """

        # Check input dimensions
        n_params = len(kms) + len(kis)
        if n_params == 0:
            return "1"
        if n_params != len(mets):
            if VERBOSE:
                print("Saturation parameter mismatch: {} {} {}".format(mets, kms, kis))
            return "1"

        terms = []
        # Add KM terms
        for m, k in zip(mets, kms):
            if m in known_mets:
                terms.append('1+{}/"{}"'.format(k, m))
            elif VERBOSE:
                print("Do not have concentration for {} with KM={}".format(m, k))
        # Add KI terms
        for m, k in zip(mets[len(kms) :], kis):
            if m in known_mets:
                terms.append('1+"{}"/{}'.format(m, k))
            elif VERBOSE:
                print("Do not have concentration for {} with KI={}".format(m, k))

        # Enclose groupings if being multiplied together
        if len(terms) > 1:
            terms[0] = "(" + terms[0]
            terms[-1] += ")"
        elif len(terms) == 0:
            return "1"

        return "1/({})".format(")*(".join(terms))

    @staticmethod
    def _extract_custom_constraint(
        constraint: dict[str, Any],
        reactant_tags: dict[str, str],
        product_tags: dict[str, str],
        known_mets: set[str],
    ) -> tuple[Optional[npt.NDArray[np.float64]], list[str]]:
        """
        Args:
                constraint: values defining a kinetic constraint::

                        {'customRateEquation' (str): mathematical representation of
                                rate (must contain 'kcat*E'),
                        'customParameterVariables' (dict[str, str]): mapping of
                                variable names in the rate equation to metabolite IDs
                                without location tags (must contain 'E'),
                        'customParameterConstants' (list[str]): constant strings
                                in the rate equation that correspond to values (must
                                contain 'kcat'),
                        'customParameterConstantValues' (list[float]): values for
                                each of the constant strings,
                        'Temp' (float or ''): temperature of measurement}

                reactant_tags: mapping of molecule IDs without a location tag to
                        molecule IDs with a location tag for all reactants
                product_tags: mapping of molecule IDs without a location tag to
                        molecule IDs with a location tag for all products
                known_mets: molecule IDs with a location tag for molecules with
                        known concentrations

        Returns:
                2-element tuple containing

                        - kcats: temperature adjusted kcat value, in units of 1/s
                        - saturation: saturation equation with metabolites to replace
                          delimited by double quote (eg. "metabolite")
        """

        equation = constraint["customRateEquation"]
        variables = constraint["customParameterVariables"]
        constant_keys = constraint["customParameterConstants"]
        constant_values = constraint["customParameterConstantValues"]
        temp = constraint["Temp"]

        # Need to have these in the constraint
        kcat_str = "kcat"
        enzyme_str = "E"
        capacity_str = "{}*{}".format(kcat_str, enzyme_str)

        # Need to replace these symbols in equations
        symbol_sub = {
            "^": "**",
        }

        # Make sure kcat exists
        if kcat_str not in constant_keys:
            if VERBOSE:
                print(
                    "Missing {} in custom constants: {}".format(kcat_str, constant_keys)
                )
            return None, []

        custom_kcat = (
            1 / units.s * np.array([constant_values[constant_keys.index(kcat_str)]])
        )
        kcats = Metabolism.temperature_adjusted_kcat(custom_kcat, temp)

        # Make sure equation can be parsed, otherwise just return kcat
        if enzyme_str not in variables:
            if VERBOSE:
                print(
                    "Missing enzyme key ({}) in custom variables: {}".format(
                        enzyme_str, variables
                    )
                )
            return kcats, []
        if capacity_str not in equation:
            if VERBOSE:
                print(
                    "Expected to find {} in custom equation: {}".format(
                        capacity_str, equation
                    )
                )
            return kcats, []
        if len(constant_keys) != len(constant_values):
            if VERBOSE:
                print(
                    "Mismatch between constants: {} {}".format(
                        constant_keys, constant_values
                    )
                )
            return kcats, []

        variables_with_tags = {
            k: reactant_tags.get(v, product_tags.get(v, None))
            for k, v in variables.items()
            if k != enzyme_str and (v in reactant_tags or v in product_tags)
        }

        # Substitute values into custom equations
        ## Replace terms with known constant values or sim molecule IDs with concentrations
        custom_subs = {k: str(v) for k, v in zip(constant_keys, constant_values)}
        custom_subs.update(
            {
                k: '"{}"'.format(v)
                for k, v in variables_with_tags.items()
                if v in known_mets
            }
        )

        ## Remove capacity to get only saturation term
        new_equation = equation.replace(capacity_str, "1")

        ## Tokenize equation to terms and symbols
        parsed_variables = re.findall(r"\w*", new_equation)[
            :-1
        ]  # Remove trailing empty match
        ## Ensure valid input of known variables or a float term
        for v in parsed_variables:
            if not (v == "" or v in custom_subs):
                try:
                    float(v)
                except ValueError:
                    if VERBOSE:
                        print(
                            "Unknown value encountered in custom equation {}: {}".format(
                                equation, v
                            )
                        )
                    return kcats, []
        parsed_symbols = re.findall(r"\W", new_equation)
        tokenized_equation = np.array(parsed_variables)
        symbol_idx_mask = tokenized_equation == ""

        ## Verify tokenized equation matches original before replacements
        tokenized_equation[symbol_idx_mask] = parsed_symbols
        if "".join(tokenized_equation) != new_equation:
            if VERBOSE:
                print("Error parsing custom equation: {}".format(equation))
            return kcats, []

        ## Perform replacement of symbols
        tokenized_equation[symbol_idx_mask] = [
            symbol_sub.get(s, s) for s in parsed_symbols
        ]

        # Reconstruct saturation equation with replacements
        saturation = [
            "".join([custom_subs.get(token, token) for token in tokenized_equation])
        ]

        return kcats, saturation

    @staticmethod
    def extract_kinetic_constraints(
        raw_data: KnowledgeBaseEcoli,
        sim_data: "SimulationDataEcoli",
        stoich: Optional[dict[str, dict[str, int]]] = None,
        catalysts: Optional[dict[str, list[str]]] = None,
        known_metabolites: Optional[Set[str]] = None,
    ) -> dict[tuple[str, str], dict[str, list[Any]]]:
        """
        Load and parse kinetic constraint information from raw_data

        Args:
                raw_data: knowledge base data
                sim_data: simulation data
                stoich: stoichiometry of metabolites for each reaction (if ``None``,
                        data is loaded from ``raw_data`` and ``sim_data``)::

                        {reaction ID: {metabolite ID with location tag: stoichiometry}}

                catalysts: enzyme catalysts for each reaction with known catalysts,
                        likely a subset of reactions in ``stoich`` (if ``None``, data
                        is loaded from ``raw_data`` and ``sim_data``::

                        {reaction ID: enzyme IDs with location tag}

                known_metabolites: metabolites with known concentrations

        Returns:
                Valid kinetic constraints for each reaction/enzyme pair::

                        {(reaction ID, enzyme with location tag): {
                                'kcat': kcat values (list[float]),
                                'saturation': saturation equations (list[str])
                        }}
        """

        # Load data for optional args if needed
        if stoich is None or catalysts is None:
            _, loaded_stoich, _, loaded_catalysts, _ = Metabolism.extract_reactions(
                raw_data, sim_data
            )

            if stoich is None:
                stoich = loaded_stoich
            if catalysts is None:
                catalysts = loaded_catalysts

        known_metabolites_ = set() if known_metabolites is None else known_metabolites

        constraints: dict[tuple[str, str], dict[str, list]] = {}
        for constraint in cast(Any, raw_data).metabolism_kinetics:
            rxn = constraint["reactionID"]
            enzyme = constraint["enzymeID"]
            metabolites = constraint["substrateIDs"]
            direction = constraint["direction"]
            kms = list(constraint["kM"].asNumber(KINETIC_CONSTRAINT_CONC_UNITS))
            kis = list(constraint["kI"].asNumber(KINETIC_CONSTRAINT_CONC_UNITS))
            n_reactants = len(metabolites) - len(kis)
            matched_rxns = Metabolism.match_reaction(
                stoich, catalysts, rxn, enzyme, metabolites[:n_reactants], direction
            )

            for matched_rxn in matched_rxns:
                # Ensure enzyme catalyzes reaction in model
                enzymes_tag_conversion = {
                    e[:-3]: e for e in catalysts.get(matched_rxn, [])
                }
                if enzyme not in enzymes_tag_conversion:
                    if VERBOSE:
                        print("{} does not catalyze {}".format(enzyme, matched_rxn))
                    continue

                # Update metabolites with a location tag from the reaction
                # First look in reactants but some products can inhibit
                reactant_tags = {
                    k[:-3]: k for k, v in stoich[matched_rxn].items() if v < 0
                }
                product_tags = {
                    k[:-3]: k for k, v in stoich[matched_rxn].items() if v > 0
                }
                mets_with_tag = [
                    reactant_tags.get(met, product_tags.get(met, ""))
                    for met in metabolites
                    if met in reactant_tags or met in product_tags
                ]
                if len(mets_with_tag) != len(metabolites):
                    # Warn if verbose but no continue since we can still use kcat
                    if VERBOSE:
                        print(
                            "Could not match all metabolites: {} {}".format(
                                metabolites, mets_with_tag
                            )
                        )

                # Extract kcat and saturation parameters
                if constraint["rateEquationType"] == "custom":
                    kcats, saturation = Metabolism._extract_custom_constraint(
                        constraint, reactant_tags, product_tags, known_metabolites_
                    )
                    if kcats is None:
                        continue
                else:
                    kcats = Metabolism.temperature_adjusted_kcat(
                        constraint["kcat"], constraint["Temp"]
                    )
                    if len(kcats) > 1:
                        if len(kcats) != len(kms) or len(kms) != len(mets_with_tag):
                            if VERBOSE:
                                print(
                                    "Could not align kcats and kms: {} {} {} {}".format(
                                        rxn, kcats, kms, mets_with_tag
                                    )
                                )
                            continue

                        saturation = [
                            Metabolism._construct_default_saturation_equation(
                                [m], [km], [], known_metabolites_
                            )
                            for m, km in zip(mets_with_tag, kms)
                        ]
                    else:
                        saturation = [
                            Metabolism._construct_default_saturation_equation(
                                mets_with_tag, kms, kis, known_metabolites_
                            )
                        ]

                    saturation = [s for s in saturation if s != "1"]

                # Add new kcats and saturation terms for the enzymatic reaction
                key = (matched_rxn, enzymes_tag_conversion[enzyme])
                entries = constraints.get(key, {})
                entries["kcat"] = entries.get("kcat", []) + list(kcats)
                entries["saturation"] = entries.get("saturation", []) + saturation
                constraints[key] = entries

        return constraints

    @staticmethod
    def _replace_enzyme_reactions(
        constraints: dict[tuple[str, str], dict[str, list[Any]]],
        stoich: dict[str, dict[str, int]],
        rxn_catalysts: dict[str, list[str]],
        reversible_rxns: list[str],
        rxn_id_to_compiled_id: dict[str, str],
    ) -> tuple[
        dict[str, Any],
        dict[str, dict[str, int]],
        dict[str, list[str]],
        list[str],
        dict[str, str],
    ]:
        """
        Modifies reaction IDs in data structures to duplicate reactions with
        kinetic constraints and multiple enzymes.

        Args:
                constraints: valid kinetic constraints for each reaction/enzyme pair::

                        {(reaction ID, enzyme with location tag): {
                                'kcat': kcat values (list[float]),
                                'saturation': saturation equations (list[str])
                        }}

                stoich: stoichiometry of metabolites for each reaction (if None, data
                        is loaded from raw_data and sim_data)::

                        {reaction ID: {metabolite ID with location tag: stoichiometry}}

                rxn_catalysts: enzyme catalysts for each reaction with known catalysts,
                        likely a subset of reactions in stoich (if None, data is loaded
                        from raw_data and sim_data)::

                        {reaction ID: enzyme IDs with location tag}

                reversible_rxns: reaction IDs for reactions that have a reverse
                        complement, does not have reverse tag
                rxn_id_to_compiled_id: mapping from reaction IDs to the IDs of the
                        original reactions they were derived from

        Returns:
                5-element tuple containing

                        - new_constraints: valid kinetic constraints for each reaction::

                                {reaction ID: {
                                        'enzyme': enzyme catalyst (str),
                                        'kcat': kcat values (list[float]),
                                        'saturation': saturation equations (list[str])
                                }}

                        - stoich: stoichiometry of metabolites for each reaction with
                          updated reactions for enzyme catalyzed kinetic reactions::

                                {reaction ID: {metabolite ID with location tag: stoichiometry}}

                        - rxn_catalysts: enzyme catalysts for each reaction with known
                          catalysts, likely a subset of reactions in stoich with
                          updated reactions for enzyme catalyzed kinetic reactions::

                                {reaction ID: enzyme IDs with location tag}

                        - reversible_rxns: reaction IDs for reactions that have a reverse
                          complement with updated reactions for enzyme catalyzed kinetic
                          reactions, does not have reverse tag
                        - rxn_id_to_compiled_id: mapping from reaction IDs to the IDs
                          of the original reactions they were derived from, with updated
                          reactions for enzyme catalyzed kinetic reactions
        """

        new_constraints = {}

        n_catalysts = {rxn: len(catalysts) for rxn, catalysts in rxn_catalysts.items()}

        # Split out reactions that are kinetically constrained and that have
        # more than one enzyme that catalyzes the reaction
        for (rxn, enzyme), constraint in constraints.items():
            if n_catalysts[rxn] > 1:
                # Create new reaction name with enzyme appended to the end
                if rxn.endswith(REVERSE_TAG):
                    new_rxn = REVERSE_REACTION_ID.format(
                        ENZYME_REACTION_ID.format(rxn[: -len(REVERSE_TAG)], enzyme[:-3])
                    )
                else:
                    new_rxn = ENZYME_REACTION_ID.format(rxn, enzyme[:-3])

                # Add the new reaction to appropriate lists and dicts
                stoich[new_rxn] = copy(stoich[rxn])
                rxn_catalysts[new_rxn] = [enzyme]
                if rxn in reversible_rxns:
                    reversible_rxns.append(new_rxn)

                # Remove enzyme from old reaction and remove old reaction if no
                # more enzyme catalysts
                rxn_catalysts[rxn].pop(rxn_catalysts[rxn].index(enzyme))

                if len(rxn_catalysts[rxn]) == 0:
                    stoich.pop(rxn)
                    rxn_catalysts.pop(rxn)
                    if rxn in reversible_rxns:
                        reversible_rxns.pop(reversible_rxns.index(rxn))
            else:
                new_rxn = rxn

            rxn_id_to_compiled_id[new_rxn] = rxn_id_to_compiled_id[rxn]

            # noinspection PyTypeChecker
            new_constraints[new_rxn] = dict(constraints[(rxn, enzyme)], enzyme=enzyme)

        return (
            new_constraints,
            stoich,
            rxn_catalysts,
            reversible_rxns,
            rxn_id_to_compiled_id,
        )

    @staticmethod
    def _lambdify_constraints(
        constraints: dict[str, Any],
    ) -> tuple[
        list[str],
        list[str],
        list[str],
        npt.NDArray[np.float64],
        str,
        str,
        npt.NDArray[np.bool_],
    ]:
        """
        Creates str representations of kinetic terms to be used to create
        kinetic constraints that are returned with getKineticConstraints().

        Args:
                constraints: valid kinetic constraints for each reaction::

                        {reaction ID: {
                                'enzyme': enzyme catalyst (str),
                                'kcat': kcat values (list[float]),
                                'saturation': saturation equations (list[str])
                        }}

        Returns:
                7-element tuple containing

                        - rxns: sorted reaction IDs for reactions with a kinetic
                          constraint
                        - enzymes: sorted enzyme IDs for enzymes that catalyze a
                          kinetic reaction
                        - substrates: sorted substrate IDs for substrates that are
                          needed for kinetic saturation terms
                        - all_kcats: (n rxns, 3) min, mean and max kcat value for
                          each reaction
                        - all_saturations: sympy str representation of a list of
                          saturation terms (eg. '[s[0] / (1 + s[0]), 2 / (2 + s[1])]')
                        - all_enzymes: sympy str representation of enzymes for each
                          reaction (e.g. '[e[0], e[2], e[1]]')
                        - constraint_is_kcat_only: True if reaction only has kcat
                          values and no saturation terms
        """

        # Ordered lists of constraint related IDs
        rxns = sorted(constraints)
        enzymes = sorted({c["enzyme"] for c in constraints.values()})
        substrates = sorted(
            {
                match.strip('"')
                for c in constraints.values()
                for s in c["saturation"]
                for match in re.findall('".+?"', s)
            }
        )

        # Mapping to replace molecule IDs with generic list strings
        enzyme_sub = {e: "e[{}]".format(i) for i, e in enumerate(enzymes)}
        substrate_sub = {
            '"{}"'.format(s): "s[{}]".format(i) for i, s in enumerate(substrates)
        }

        # Mapping to replace generic list strings with sympy variables.
        # Need separate mapping from above because sympy handles '[]' as indexing
        # so location tags are not parsed properly.
        enzyme_symbols = {
            "e": [sp.symbols("e[{}]".format(i)) for i in range(len(enzymes))]
        }
        substrate_symbols = {
            "s": [sp.symbols("s[{}]".format(i)) for i in range(len(substrates))]
        }

        # Values to return
        all_kcats = np.zeros((len(rxns), 3))
        all_saturations = []
        all_enzymes = []
        constraint_is_kcat_only = []

        # Extract out data from each constraint
        for i, rxn in enumerate(rxns):
            kcats = constraints[rxn]["kcat"]
            saturation = constraints[rxn]["saturation"]
            enzyme = constraints[rxn]["enzyme"]

            # Parse saturation equations into sympy format
            # If no saturation data is known, assume open range from 0 to 1
            saturations = []
            for sat in saturation:
                if sat == "1":
                    continue

                for token, replace in substrate_sub.items():
                    sat = sat.replace(token, replace)
                saturations.append(parse_expr(sat, local_dict=substrate_symbols))
            if len(saturations) == 0:
                saturations = [0, 1]
                constraint_is_kcat_only.append(True)
            else:
                constraint_is_kcat_only.append(False)

            # Save values for this constraint
            all_kcats[i, :] = [np.min(kcats), np.mean(kcats), np.max(kcats)]
            all_saturations.append(saturations)
            all_enzymes.append(
                parse_expr(enzyme_sub[enzyme], local_dict=enzyme_symbols)
            )

        # Convert to str to save as class attr to be executed
        all_saturations = str(all_saturations)
        all_enzymes = str(all_enzymes)
        constraint_is_kcat_only = np.array(constraint_is_kcat_only)

        return (
            rxns,
            enzymes,
            substrates,
            all_kcats,
            all_saturations,
            all_enzymes,
            constraint_is_kcat_only,
        )

    def _is_transport_rxn(self, stoich: dict[str, int]) -> bool:
        """
        Determines if the metabolic reaction with a given stoichiometry is a
        transport reactions that transports metabolites between different
        compartments. A metabolic reaction is considered to be a transport
        reaction if the substrate set and the product share the same metabolite
        tagged into different compartments.

        Args:
                stoich: Stoichiometry of the metabolic reaction::

                        {
                        metabolite ID (str): stoichiometric coefficient (int)
                        }

        Returns:
                True if given stoichiometry is a transport reaction
        """
        is_transport_rxn = False

        # Get IDs of all substrates and products
        substrates, products = [], []
        for mol_id, coeff in stoich.items():
            if coeff < 0:
                substrates.append(mol_id)
            else:
                products.append(mol_id)

        # Get mapping from IDs to IDs without compartments
        substrates_tagged_to_no_tag = {
            mol_id: re.sub(r"\[.*]", "", mol_id) for mol_id in substrates
        }
        products_tagged_to_no_tag = {
            mol_id: re.sub(r"\[.*]", "", mol_id) for mol_id in products
        }

        overlap_no_tag = set(substrates_tagged_to_no_tag.values()) & set(
            products_tagged_to_no_tag.values()
        )

        for mol_id_no_tag in list(overlap_no_tag):
            substrates_tagged = [
                mol_tagged
                for mol_tagged in substrates
                if substrates_tagged_to_no_tag[mol_tagged] == mol_id_no_tag
            ]
            products_tagged = [
                mol_tagged
                for mol_tagged in products
                if products_tagged_to_no_tag[mol_tagged] == mol_id_no_tag
            ]

            overlap_tagged = set(substrates_tagged) & set(products_tagged)

            # Tag reaction as a transport reaction if there is no overlap
            # between those substrates and products with locations included
            if len(overlap_tagged) == 0:
                is_transport_rxn = True
                break

        return is_transport_rxn


@njit
def np_apply_along_axis(func1d, axis, arr):
    if arr.ndim != 2:
        raise RuntimeError("Array must have 2 dimensions.")
    if axis not in [0, 1]:
        raise RuntimeError("Axis must be 0 or 1.")
    if axis == 0:
        result = np.empty(arr.shape[1])
        for i in range(len(result)):
            result[i] = func1d(arr[:, i])
    else:
        result = np.empty(arr.shape[0])
        for i in range(len(result)):
            result[i] = func1d(arr[i, :])
    return result


@njit
def np_prod(array, axis):
    return np_apply_along_axis(np.prod, axis, array)


@njit
def amino_acid_synthesis_jit(
    counts_per_aa_fwd,
    counts_per_aa_rev,
    aa_conc,
    aa_upstream_kms,
    aa_kis,
    aa_reverse_kms,
    aa_degradation_kms,
    aa_forward_stoich,
    aa_kcats_fwd,
    aa_reverse_stoich,
    aa_kcats_rev,
):
    km_saturation = np_prod(1 / (1 + aa_upstream_kms / aa_conc), axis=1)

    # Determine saturation fraction for reactions
    forward_fraction = 1 / (1 + aa_conc / aa_kis) * km_saturation
    reverse_fraction = 1 / (1 + aa_reverse_kms / aa_conc)
    deg_fraction = 1 / (1 + aa_degradation_kms / aa_conc)
    loss_fraction = reverse_fraction + deg_fraction

    # Calculate synthesis rate
    synthesis = (
        aa_forward_stoich.astype(np.float64)
        @ (aa_kcats_fwd * counts_per_aa_fwd * forward_fraction).astype(np.float64)
        - aa_reverse_stoich.astype(np.float64)
        @ (aa_kcats_rev * counts_per_aa_rev * reverse_fraction).astype(np.float64)
        - aa_kcats_rev * counts_per_aa_rev * deg_fraction
    )

    return synthesis, forward_fraction, loss_fraction


@njit
def amino_acid_export_jit(
    aa_transporters_counts,
    aa_conc,
    mechanistic_uptake,
    aa_to_exporters_matrix,
    export_kcats_per_aa,
    aa_export_kms,
):
    if mechanistic_uptake:
        # Export based on mechanistic model
        trans_counts_per_aa = aa_to_exporters_matrix.astype(
            np.float64
        ) @ aa_transporters_counts.astype(np.float64)
        export_rates = (
            export_kcats_per_aa * trans_counts_per_aa / (1 + aa_export_kms / aa_conc)
        )
    else:
        # Export is lumped with specific uptake rates in amino_acid_import
        # and not dependent on internal amino acid concentrations or
        # explicitly considered here
        export_rates = np.zeros(len(aa_conc))
    return export_rates


@njit
def amino_acid_import_jit(
    aa_in_media,
    dry_mass,
    internal_aa_conc,
    aa_transporters_counts,
    mechanisitic_uptake,
    aa_import_kis,
    aa_to_importers_matrix,
    import_kcats_per_aa,
    max_specific_import_rates,
):
    saturation = 1 / (1 + internal_aa_conc / aa_import_kis)
    if mechanisitic_uptake:
        # Uptake based on mechanistic model
        counts_per_aa = aa_to_importers_matrix.astype(
            np.float64
        ) @ aa_transporters_counts.astype(np.float64)
        import_rates = import_kcats_per_aa * counts_per_aa
    else:
        import_rates = max_specific_import_rates * dry_mass

    return import_rates * saturation * aa_in_media


# Class used to update metabolite concentrations based on the current nutrient conditions
class ConcentrationUpdates(object):
    def __init__(
        self,
        concDict,
        relative_changes,
        equilibriumReactions,
        exchange_data_dict,
        all_metabolite_ids,
        linked_metabolites,
    ):
        self.units = units.getUnit(list(concDict.values())[0])
        self.default_concentrations_dict = dict(
            (key, concDict[key].asNumber(self.units)) for key in concDict
        )
        self.exchange_fluxes = self._exchange_flux_present(exchange_data_dict)
        self.relative_changes = relative_changes
        self._all_metabolite_ids = all_metabolite_ids
        self.linked_metabolites = linked_metabolites

        # factor of internal amino acid increase if amino acids present in nutrients
        self.molecule_scale_factors = {
            "L-ALPHA-ALANINE[c]": 2.0,
            "ARG[c]": 2.0,
            "ASN[c]": 2.0,
            "L-ASPARTATE[c]": 2.0,
            "CYS[c]": 2.0,
            "GLT[c]": 2.0,
            "GLN[c]": 2.0,
            "GLY[c]": 2.0,
            "HIS[c]": 2.0,
            "ILE[c]": 2.0,
            "LEU[c]": 2.0,
            "LYS[c]": 2.0,
            "MET[c]": 2.0,
            "PHE[c]": 2.0,
            "PRO[c]": 2.0,
            "SER[c]": 2.0,
            "THR[c]": 2.0,
            "TRP[c]": 2.0,
            "TYR[c]": 2.0,
            "L-SELENOCYSTEINE[c]": 2.0,
            "VAL[c]": 2.0,
        }

        self.molecule_set_amounts = self._add_molecule_amounts(
            equilibriumReactions, self.default_concentrations_dict
        )

    # return adjustments to concDict based on nutrient conditions
    def concentrations_based_on_nutrients(
        self,
        media_id: Optional[str] = None,
        imports: Optional[str] = None,
        conversion_units: Optional[units.Unum] = None,
    ) -> dict[str, Any]:
        if conversion_units:
            conversion = self.units.asNumber(conversion_units)
        else:
            conversion = self.units

        if imports is None and media_id is not None:
            imports = self.exchange_fluxes[media_id]

        concentrationsDict = self.default_concentrations_dict.copy()

        metaboliteTargetIds = sorted(concentrationsDict.keys())
        concentrations = conversion * np.array(
            [concentrationsDict[k] for k in metaboliteTargetIds]
        )
        concDict = dict(zip(metaboliteTargetIds, concentrations))

        if imports is not None:
            # For faster conversions than .asNumber(conversion_units) for each setAmount
            if conversion_units:
                conversion_to_no_units = conversion_units.asUnit(self.units)

            # Adjust for measured concentration changes in different media
            if media_id in self.relative_changes:
                for mol_id, conc_change in self.relative_changes[media_id].items():
                    if mol_id in concDict:
                        concDict[mol_id] *= conc_change

            for moleculeName, setAmount in self.molecule_set_amounts.items():
                if (
                    moleculeName in imports
                    and (
                        moleculeName[:-3] + "[c]" not in self.molecule_scale_factors
                        or moleculeName == "L-SELENOCYSTEINE[c]"
                    )
                ) or (
                    moleculeName in self.molecule_scale_factors
                    and moleculeName[:-3] + "[p]" in imports
                ):
                    if conversion_units:
                        setAmount = (setAmount / conversion_to_no_units).asNumber()
                    concDict[moleculeName] = setAmount

        for met, linked in self.linked_metabolites.items():
            concDict[met] = concDict[linked["lead"]] * linked["ratio"]

        return concDict

    def _exchange_flux_present(
        self, exchange_data: dict[str, Any]
    ) -> dict[str, set[str]]:
        """
        Caches the presence of exchanges in each media condition based on
        exchange_data to set concentrations in concentrations_based_on_nutrients().

        Args:
                exchange_data: dictionary of exchange data for all media conditions
                        with keys::

                                {importUnconstrainedExchangeMolecules (dict[str, set[str]]):
                                        exchange molecules (with location tag) for each media key
                                        that do not have an upper bound on their flux,
                                importConstrainedExchangeMolecules (dict[str,
                                        dict[str, float with mol/mass/time units]]): constrained
                                        molecules (with location tag) for each media key with upper
                                        bound flux constraints}

        Returns:
                Sets of molecules IDs (with location tags) that can be imported
                for each media ID
        """

        exchange_fluxes = {}
        for media, env in exchange_data.items():
            exchange_fluxes[media] = {mol for mol, conc in env.items() if conc > 0}

        return exchange_fluxes

    def _add_molecule_amounts(self, equilibriumReactions, concDict):
        moleculeSetAmounts = {}
        for reaction in equilibriumReactions:
            # We only want to do this for species with standard Michaelis-Menten kinetics initially
            if len(reaction["stoichiometry"]) != 3:
                continue

            moleculeName = [
                mol_id
                for mol_id in reaction["stoichiometry"].keys()
                if mol_id in self._all_metabolite_ids
            ][0]
            amountToSet = 1e-4
            moleculeSetAmounts[moleculeName + "[p]"] = amountToSet * self.units
            moleculeSetAmounts[moleculeName + "[c]"] = amountToSet * self.units

        for moleculeName, scaleFactor in self.molecule_scale_factors.items():
            moleculeSetAmounts[moleculeName] = (
                scaleFactor * concDict[moleculeName] * self.units
            )
        return moleculeSetAmounts<|MERGE_RESOLUTION|>--- conflicted
+++ resolved
@@ -1003,7 +1003,6 @@
             - f_exported
         )
 
-<<<<<<< HEAD
         # Add aa_enzymes attribute to be used later, code copied from set_mechanistic_supply_constants
         dependencies = {}
         for aa in aa_ids:
@@ -1049,11 +1048,6 @@
 
 
     def aa_supply_scaling(self, aa_conc: Unum, aa_present: Unum) -> np.ndarray[float]:
-=======
-    def aa_supply_scaling(
-        self, aa_conc: Unum, aa_present: Unum
-    ) -> npt.NDArray[np.float64]:
->>>>>>> e27f30cb
         """
         Called during polypeptide_elongation process
         Determine amino acid supply rate scaling based on current amino acid
