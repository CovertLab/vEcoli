--- conflicted
+++ resolved
@@ -12,11 +12,8 @@
 import pickle
 import time
 import traceback
-<<<<<<< HEAD
 import copy
-=======
 from typing import Callable
->>>>>>> e27f30cb
 
 from stochastic_arrow import StochasticSystem
 from cvxpy import Variable, Problem, Minimize, norm
