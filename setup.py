import glob
import setuptools

from distutils.core import setup
from distutils.extension import Extension
from Cython.Build import build_ext

from setuptools import find_packages
import numpy as np
import os

# This list specifies the required versions of our direct dependencies.
# The exact versions of all our dependencies that are used for testing
# are listed in requirements.txt.
INSTALL_REQUIRES = [
    'vivarium-core>=0.4.20',
    'vivarium-convenience>=0.0.3',
    'biopython==1.77',
    'Unum==4.1.4',
    'numba==0.50.1',
    'ipython>=7.16.1',
    'aesara==2.0.8',
    'decorator',
    'iteround',
    'stochastic-arrow>=0.4.4',
    'cobra',
    'matplotlib',
    'pytest',
]

<<<<<<< HEAD
packages = find_packages(where=".")

setup(
    name='vivarium-ecoli',
    version='0.0.1',
    cmdclass={'build_ext': build_ext},
    ext_modules=ext_modules,
    packages=find_packages(where="."),
    author='Eran Agmon, Ryan Spangler',
    author_email='eagmon@stanford.edu, ryan.spangler@gmail.com',
    url='https://github.com/CovertLab/vivarium-ecoli',
    license='MIT',
    entry_points={
        'console_scripts': []},
    long_description=long_description,
    long_description_content_type='text/markdown',
    install_requires=[
        'vivarium-core>=0.4.1',
        # 'vivarium-multibody>=0.0.16',
        'vivarium-convenience>=0.0.3',
        'biopython==1.77',
        'Unum==4.1.4',
        'numba==0.50.1',
        'ipython>=7.16.1',
        'aesara==2.0.8',
        'decorator',
        'iteround',
        'stochastic-arrow>=0.4.4',
        'cobra',
        'escher',
        'jax',
        'jaxlib',
        'jupyter',
        'aesara==2.0.8',
        'matplotlib',
        'pytest',
    ])
=======
if __name__ == '__main__':
    with open("README.md", 'r') as readme:
        long_description = readme.read()

    # to include data in the package, use MANIFEST.in

    ext_modules = [
       Extension(name="wholecell.utils._build_sequences",
                 sources=[os.path.join("wholecell", "utils", "_build_sequences.pyx")],
             include_dirs = [np.get_include()],
                 ),
       Extension(name="wholecell.utils.complexation",
                 sources=[os.path.join("wholecell", "utils", "mc_complexation.pyx")],
             include_dirs = [np.get_include()]
                 ),
       Extension(name="wholecell.utils._fastsums",
                 sources=[os.path.join("wholecell", "utils", "_fastsums.pyx")],
             include_dirs = [np.get_include()]),
    ]

    packages = find_packages(where=".")

    setup(
        name='vivarium-ecoli',
        version='0.0.1',
        cmdclass = {'build_ext': build_ext},
        ext_modules = ext_modules,
        packages=find_packages(where="."),
        author='Eran Agmon, Ryan Spangler',
        author_email='eagmon@stanford.edu, ryan.spangler@gmail.com',
        url='https://github.com/CovertLab/vivarium-ecoli',
        license='MIT',
        entry_points={
            'console_scripts': []},
        long_description=long_description,
        long_description_content_type='text/markdown',
        install_requires=INSTALL_REQUIRES,
    )
>>>>>>> fbd11957
<|MERGE_RESOLUTION|>--- conflicted
+++ resolved
@@ -26,47 +26,12 @@
     'cobra',
     'matplotlib',
     'pytest',
+    'escher',
+    'jax',
+    'jaxlib',
+    'jupyter',
 ]
 
-<<<<<<< HEAD
-packages = find_packages(where=".")
-
-setup(
-    name='vivarium-ecoli',
-    version='0.0.1',
-    cmdclass={'build_ext': build_ext},
-    ext_modules=ext_modules,
-    packages=find_packages(where="."),
-    author='Eran Agmon, Ryan Spangler',
-    author_email='eagmon@stanford.edu, ryan.spangler@gmail.com',
-    url='https://github.com/CovertLab/vivarium-ecoli',
-    license='MIT',
-    entry_points={
-        'console_scripts': []},
-    long_description=long_description,
-    long_description_content_type='text/markdown',
-    install_requires=[
-        'vivarium-core>=0.4.1',
-        # 'vivarium-multibody>=0.0.16',
-        'vivarium-convenience>=0.0.3',
-        'biopython==1.77',
-        'Unum==4.1.4',
-        'numba==0.50.1',
-        'ipython>=7.16.1',
-        'aesara==2.0.8',
-        'decorator',
-        'iteround',
-        'stochastic-arrow>=0.4.4',
-        'cobra',
-        'escher',
-        'jax',
-        'jaxlib',
-        'jupyter',
-        'aesara==2.0.8',
-        'matplotlib',
-        'pytest',
-    ])
-=======
 if __name__ == '__main__':
     with open("README.md", 'r') as readme:
         long_description = readme.read()
@@ -104,5 +69,4 @@
         long_description=long_description,
         long_description_content_type='text/markdown',
         install_requires=INSTALL_REQUIRES,
-    )
->>>>>>> fbd11957
+    )