--- conflicted
+++ resolved
@@ -45,14 +45,9 @@
     long_description=long_description,
     long_description_content_type='text/markdown',
     install_requires=[
-<<<<<<< HEAD
         'vivarium-core>=0.4.0',
-        'vivarium-multibody>=0.0.15',
-=======
-        'vivarium-core>=0.3.13',
         'vivarium-multibody>=0.0.16',
         'vivarium-convenience>=0.0.3',
->>>>>>> 527aa557
         'biopython==1.77',
         'Unum==4.1.4',
         'numba==0.50.1',
