import argparse
import json
import os
import shutil
import subprocess
import warnings
from datetime import datetime
from urllib import parse

from pyarrow import fs

LIST_KEYS_TO_MERGE = (
    "save_times",
    "add_processes",
    "exclude_processes",
    "processes",
    "engine_process_reports",
    "initial_state_overrides",
)
"""
Special configuration keys that are list values which are concatenated
together when they are found in multiple sources (e.g. default JSON and
user-specified JSON) instead of being directly overriden.
"""

CONFIG_DIR_PATH = os.path.join(
    os.path.dirname(os.path.dirname(os.path.abspath(__file__))),
    "ecoli",
    "composites",
    "ecoli_configs",
)
NEXTFLOW_DIR = os.path.join(os.path.dirname(os.path.abspath(__file__)), "nextflow")

MULTIDAUGHTER_CHANNEL = """
    generationSize = {gen_size}
    simCh
        .map {{ tuple(groupKey(it[1..4], generationSize[it[4]]), it[0], it[1], it[2], it[3], it[4] ) }}
        .groupTuple(remainder: true)
        .map {{ tuple(it[1][0], it[2][0], it[3][0], it[4][0], it[5][0]) }}
        .set {{ multiDaughterCh }}
"""
MULTIGENERATION_CHANNEL = """
    simCh
        .groupTuple(by: [1, 2, 3], size: {size}, remainder: true)
        .map {{ tuple(it[0][0], it[1], it[2], it[3]) }}
        .set {{ multiGenerationCh }}
"""
MULTISEED_CHANNEL = """
    simCh
        .groupTuple(by: [1, 2], size: {size}, remainder: true)
        .map {{ tuple(it[0][0], it[1], it[2]) }}
        .set {{ multiSeedCh }}
"""
MULTIVARIANT_CHANNEL = """
    // Group once to deduplicate variant names and pickles
    // Group again into single value for entire experiment
    simCh
        .groupTuple(by: [1, 2], size: {size}, remainder: true)
        .map {{ tuple(it[0][0], it[1], it[2]) }}
        .groupTuple(by: [1])
        .set {{ multiVariantCh }}
"""


def merge_dicts(a, b):
    """
    Recursively merges dictionary b into dictionary a.
    This mutates dictionary a.
    """
    for key, value in b.items():
        if isinstance(value, dict) and key in a and isinstance(a[key], dict):
            # If both values are dictionaries, recursively merge
            merge_dicts(a[key], value)
        else:
            # Otherwise, overwrite or add the value from b to a
            a[key] = value


def generate_colony(seeds: int):
    """
    Create strings to import and compose Nextflow processes for colony sims.
    """
    return [], []


def generate_lineage(
    seed: int,
    n_init_sims: int,
    generations: int,
    single_daughters: bool,
    analysis_config: dict[str, dict[str, dict]],
):
    """
    Create strings to import and compose Nextflow processes for lineage sims:
    cells that divide for a number of generations but do not interact. Also
    contains import statements and workflow jobs for analysis scripts.

    Args:
        seed: First seed for first sim
        n_init_sims: Number of sims to initialize with different seeds
        generations: Number of generations to run for each seed
        single_daughters: If True, only simulate one daughter cell each gen
        analysis_config: Dictionary with any of the following keys::

            {
                'variant': analyses to run on output of all cells combined,
                'cohort': analyses to run on output grouped by variant,
                'multigen': analyses to run on output grouped by variant & seed,
                'single': analyses to run on output for each individual cell,
                'parca': analyses to run on parameter calculator output
            }

            Each key corresponds to a mapping from analysis name (as defined
            in ``ecol/analysis/__init__.py``) to keyword arguments.

    Returns:
        2-element tuple containing

        - **sim_imports**: All `include` statements for Nextflow sim processes
        - **sim_workflow**: Fully composed workflow for entire lineage
    """
    sim_imports = []
    sim_workflow = [f"\tchannel.of( {seed}..<{seed + n_init_sims} ).set {{ seedCh }}"]

    all_sim_tasks = []
    for gen in range(generations):
        name = f"sim_gen_{gen + 1}"
        # Handle special case of 1st generation
        if gen == 0:
            sim_imports.append(
                f"include {{ simGen0 as {name} }} from '{NEXTFLOW_DIR}/sim'"
            )
            sim_workflow.append(
                (
                    f"\t{name}(params.config, variantCh.combine(seedCh).combine([1]), '0')"
                )
            )
            all_sim_tasks.append(f"{name}.out.metadata")
            if not single_daughters:
                sim_workflow.append(
                    f"\t{name}.out.nextGen0.mix({name}.out.nextGen1).set {{ {name}_nextGen }}"
                )
            else:
                sim_workflow.append(f"\t{name}.out.nextGen0.set {{ {name}_nextGen }}")
            continue
        sim_imports.append(f"include {{ sim as {name} }} from '{NEXTFLOW_DIR}/sim'")
        parent = f"sim_gen_{gen}"
        sim_workflow.append(f"\t{name}({parent}_nextGen)")
        if not single_daughters:
            sim_workflow.append(
                f"\t{name}.out.nextGen0.mix({name}.out.nextGen1).set {{ {name}_nextGen }}"
            )
        else:
            sim_workflow.append(f"\t{name}.out.nextGen0.set {{ {name}_nextGen }}")
        all_sim_tasks.append(f"{name}.out.metadata")

    # Channel that combines metadata for all sim tasks
    if len(all_sim_tasks) > 1:
        tasks = all_sim_tasks[0]
        other_tasks = ", ".join(all_sim_tasks[1:])
        sim_workflow.append(f"\t{tasks}.mix({other_tasks}).set {{ simCh }}")
    else:
        sim_workflow.append(f"\t{all_sim_tasks[0]}.set {{ simCh }}")

    sims_per_seed = generations if single_daughters else 2**generations - 1

    if analysis_config.get("multivariant", False):
        # Channel that groups all sim tasks
        sim_workflow.append(
            MULTIVARIANT_CHANNEL.format(size=sims_per_seed * n_init_sims)
        )
        sim_workflow.append(
            "\tanalysisMultiVariant(params.config, kb, multiVariantCh, "
            "variantMetadataCh)"
        )
        sim_imports.append(
            f"include {{ analysisMultiVariant }} from '{NEXTFLOW_DIR}/analysis'"
        )

    if analysis_config.get("multiseed", False):
        # Channel that groups sim tasks by variant sim_data
        sim_workflow.append(MULTISEED_CHANNEL.format(size=sims_per_seed * n_init_sims))
        sim_workflow.append(
            "\tanalysisMultiSeed(params.config, kb, multiSeedCh, variantMetadataCh)"
        )
        sim_imports.append(
            f"include {{ analysisMultiSeed }} from '{NEXTFLOW_DIR}/analysis'"
        )

    if analysis_config.get("multigeneration", False):
        # Channel that groups sim tasks by variant sim_data and initial seed
        sim_workflow.append(MULTIGENERATION_CHANNEL.format(size=sims_per_seed))
        sim_workflow.append(
            "\tanalysisMultiGeneration(params.config, kb, multiGenerationCh, "
            "variantMetadataCh)"
        )
        sim_imports.append(
            f"include {{ analysisMultiGeneration }} from '{NEXTFLOW_DIR}/analysis'"
        )

    if analysis_config.get("multidaughter", False) and not single_daughters:
        # Channel that groups sim tasks by variant sim_data, initial seed, and generation
        # When simulating both daughters, will have >1 cell for generation >1
        gen_size = "[" + ", ".join([f"{g+1}: {2**g}" for g in range(generations)]) + "]"
        sim_workflow.append(MULTIDAUGHTER_CHANNEL.format(gen_size=gen_size))
        sim_workflow.append(
            "\tanalysisMultiDaughter(params.config, kb, multiDaughterCh, "
            "variantMetadataCh)"
        )
        sim_imports.append(
            f"include {{ analysisMultiDaughter }} from '{NEXTFLOW_DIR}/analysis'"
        )

    if analysis_config.get("single", False):
        sim_workflow.append(
            "\tanalysisSingle(params.config, kb, simCh, variantMetadataCh)"
        )
        sim_imports.append(
            f"include {{ analysisSingle }} from '{NEXTFLOW_DIR}/analysis'"
        )

    if analysis_config.get("parca", False):
        sim_workflow.append("\tanalysisParca(params.config, kb)")

    return sim_imports, sim_workflow


def generate_code(config):
    sim_data_path = config.get("sim_data_path")
    if sim_data_path is not None:
        kb_dir = os.path.dirname(sim_data_path)
        run_parca = [
            f"\tfile('{kb_dir}').copyTo(\"${{params.publishDir}}/${{params.experimentId}}/parca/kb\")",
            f"\tChannel.fromPath('{kb_dir}').toList().set {{ kb }}",
        ]
    else:
        run_parca = ["\trunParca(params.config)", "\trunParca.out.toList().set {kb}"]
    seed = config.get("seed", 0)
    generations = config.get("generations", 0)
    if generations:
        lineage_seed = config.get("lineage_seed", 0)
        n_init_sims = config.get("n_init_sims")
        print(
            f"Specified generations: initial lineage seed {lineage_seed}, {n_init_sims} initial sims"
        )
        single_daughters = config.get("single_daughters", True)
        sim_imports, sim_workflow = generate_lineage(
            lineage_seed,
            n_init_sims,
            generations,
            single_daughters,
            config.get("analysis_options", {}),
        )
    else:
<<<<<<< HEAD
        sim_imports, sim_workflow = generate_colony(seed)
    return "\n".join(sim_imports), "\n".join(sim_workflow)
=======
        sim_imports, sim_workflow = generate_colony(seed, n_init_sims)
    return "\n".join(run_parca), "\n".join(sim_imports), "\n".join(sim_workflow)
>>>>>>> a7bf8227


def build_runtime_image(image_name, apptainer=False):
    build_script = os.path.join(
        os.path.dirname(__file__), "container", "build-runtime.sh"
    )
    cmd = [build_script, "-r", image_name]
    if apptainer:
        cmd.append("-a")
    subprocess.run(cmd, check=True)


def build_wcm_image(image_name, runtime_image_name):
    build_script = os.path.join(os.path.dirname(__file__), "container", "build-wcm.sh")
    if runtime_image_name is None:
        warnings.warn(
            "No runtime image name supplied. By default, "
            "we build the model image from the runtime "
            "image with name " + os.environ["USER"] + '-wcm-code." '
            'If this is correct, add this under "gcloud" > '
            '"runtime_image_name" in your config JSON.'
        )
    cmd = [build_script, "-w", image_name, "-r", runtime_image_name]
    subprocess.run(cmd, check=True)


def copy_to_filesystem(source: str, dest: str, filesystem: fs.FileSystem):
    """
    Robustly copy the contents of a local source file to a destination path on
    a PyArrow filesystem.

    Args:
        source: Path to source file on local filesystem
        dest: Path to destination file on PyArrow filesystem. If Cloud Storage
            bucket, DO NOT include ``gs://`` or ``gcs://``.
        filesystem: PyArrow filesystem instantiated from URI of ``dest``
    """
    with filesystem.open_output_stream(dest) as stream:
        with open(source, "rb") as f:
            stream.write(f.read())


def main():
    parser = argparse.ArgumentParser()
    config_file = os.path.join(CONFIG_DIR_PATH, "default.json")
    parser.add_argument(
        "--config",
        action="store",
        default=config_file,
        help=(
            "Path to configuration file for the simulation. "
            "All key-value pairs in this file will be applied on top "
            f"of the options defined in {config_file}."
        ),
    )
    parser.add_argument(
        "--resume",
        type=str,
        default=None,
        help="Resume workflow with given experiment ID. The experiment ID must "
        "match the supplied configuration file and if suffix_time was used, must "
        "contain the full time suffix (suffix_time will not be applied again).",
    )
    args = parser.parse_args()
    with open(config_file, "r") as f:
        config = json.load(f)
    if args.config is not None:
        config_file = args.config
        with open(args.config, "r") as f:
            user_config = json.load(f)
            for key in LIST_KEYS_TO_MERGE:
                user_config.setdefault(key, [])
                user_config[key].extend(config.get(key, []))
                if key == "engine_process_reports":
                    user_config[key] = [tuple(path) for path in user_config[key]]
                # Ensures there are no duplicates in d2
                user_config[key] = list(set(user_config[key]))
                user_config[key].sort()
            merge_dicts(config, user_config)

    experiment_id = config["experiment_id"]
    if experiment_id is None:
        raise RuntimeError("No experiment ID was provided.")
    if args.resume is not None:
        experiment_id = args.resume
        config["experiment_id"] = args.resume
    elif config["suffix_time"]:
        current_time = datetime.now().strftime("%Y%m%d-%H%M%S")
        experiment_id = experiment_id + "_" + current_time
        config["experiment_id"] = experiment_id
    config["suffix_time"] = False
    # Special characters are messy so do not allow them
    if experiment_id != parse.quote_plus(experiment_id):
        raise TypeError(
            "Experiment ID cannot contain special characters"
            f"that change the string when URL quoted: {experiment_id}"
            f" != {parse.quote_plus(experiment_id)}"
        )
    # Resolve output directory
    out_bucket = ""
    if "out_uri" not in config["emitter_arg"]:
        out_uri = os.path.abspath(config["emitter_arg"]["out_dir"])
        config["emitter_arg"]["out_dir"] = out_uri
    else:
        out_uri = config["emitter_arg"]["out_uri"]
        out_bucket = out_uri.split("://")[1].split("/")[0]
    # Resolve sim_data_path if provided
    if config["sim_data_path"] is not None:
        config["sim_data_path"] = os.path.abspath(config["sim_data_path"])
    filesystem, outdir = fs.FileSystem.from_uri(out_uri)
    outdir = os.path.join(outdir, experiment_id, "nextflow")
    out_uri = os.path.join(out_uri, experiment_id, "nextflow")
    repo_dir = os.path.dirname(os.path.dirname(__file__))
    local_outdir = os.path.join(repo_dir, "nextflow_temp", experiment_id)
    os.makedirs(local_outdir, exist_ok=True)
    filesystem.create_dir(outdir)
    temp_config_path = f"{local_outdir}/workflow_config.json"
    final_config_path = os.path.join(outdir, "workflow_config.json")
    final_config_uri = os.path.join(out_uri, "workflow_config.json")
    with open(temp_config_path, "w") as f:
        json.dump(config, f)
    if args.resume is None:
        copy_to_filesystem(temp_config_path, final_config_path, filesystem)

    nf_config = os.path.join(os.path.dirname(__file__), "nextflow", "config.template")
    with open(nf_config, "r") as f:
        nf_config = f.readlines()
    nf_config = "".join(nf_config)
    nf_config = nf_config.replace("EXPERIMENT_ID", experiment_id)
    nf_config = nf_config.replace("CONFIG_FILE", final_config_uri)
    nf_config = nf_config.replace("BUCKET", out_bucket)
    nf_config = nf_config.replace(
        "PUBLISH_DIR", os.path.dirname(os.path.dirname(out_uri))
    )
    nf_config = nf_config.replace("PARCA_CPUS", str(config["parca_options"]["cpus"]))

    # By default, assume running on local device
    nf_profile = "standard"
    # If not running on a local device, build container images according
    # to options under gcloud or sherlock configuration keys
    cloud_config = config.get("gcloud", None)
    if cloud_config is not None:
        nf_profile = "gcloud"
        project_id = subprocess.run(
            ["gcloud", "config", "get", "project"], stdout=subprocess.PIPE, text=True
        ).stdout.strip()
        region = subprocess.run(
            ["gcloud", "config", "get", "compute/region"],
            stdout=subprocess.PIPE,
            text=True,
        ).stdout.strip()
        image_prefix = f"{region}-docker.pkg.dev/{project_id}/vecoli/"
        runtime_image_name = cloud_config.get("runtime_image_name", None)
        if cloud_config.get("build_runtime_image", False):
            if runtime_image_name is None:
                raise RuntimeError("Must supply name for runtime image.")
            build_runtime_image(runtime_image_name)
        wcm_image_name = cloud_config.get("wcm_image_name", None)
        if wcm_image_name is None:
            raise RuntimeError("Must supply name for WCM image.")
        if cloud_config.get("build_wcm_image", False):
            if runtime_image_name is None:
                raise RuntimeError("Must supply name for runtime image.")
            build_wcm_image(wcm_image_name, runtime_image_name)
        nf_config = nf_config.replace("IMAGE_NAME", image_prefix + wcm_image_name)
    sherlock_config = config.get("sherlock", None)
    if sherlock_config is not None:
        if nf_profile == "gcloud":
            raise RuntimeError(
                "Cannot set both Sherlock and Google Cloud "
                "options in the input JSON."
            )
        runtime_image_name = sherlock_config.get("runtime_image_name", None)
        if runtime_image_name is None:
            raise RuntimeError("Must supply name for runtime image.")
        if sherlock_config.get("build_runtime_image", False):
            build_runtime_image(runtime_image_name, True)
        nf_config = nf_config.replace("IMAGE_NAME", runtime_image_name)
        subprocess.run(
            [
                "apptainer",
                "exec",
                "-B",
                f"{repo_dir}:{repo_dir}",
                "--cwd",
                repo_dir,
                "--writable-tmpfs",
                "-e",
                runtime_image_name,
                "uv",
                "sync",
                "--frozen",
                "--no-cache",
            ]
        )
        if sherlock_config.get("jenkins", False):
            nf_profile = "jenkins"
        else:
            nf_profile = "sherlock"

    local_config = os.path.join(local_outdir, "nextflow.config")
    with open(local_config, "w") as f:
        f.writelines(nf_config)

    run_parca, sim_imports, sim_workflow = generate_code(config)

    nf_template_path = os.path.join(
        os.path.dirname(__file__), "nextflow", "template.nf"
    )
    with open(nf_template_path, "r") as f:
        nf_template = f.readlines()
    nf_template = "".join(nf_template)
    nf_template = nf_template.replace("RUN_PARCA", run_parca)
    nf_template = nf_template.replace("IMPORTS", sim_imports)
    nf_template = nf_template.replace("WORKFLOW", sim_workflow)
    local_workflow = os.path.join(local_outdir, "main.nf")
    with open(local_workflow, "w") as f:
        f.writelines(nf_template)

    workflow_path = os.path.join(out_uri, "main.nf")

    config_path = os.path.join(out_uri, "nextflow.config")
    if args.resume is None:
        copy_to_filesystem(local_workflow, os.path.join(outdir, "main.nf"), filesystem)
        copy_to_filesystem(
            local_config, os.path.join(outdir, "nextflow.config"), filesystem
        )

    # Start nextflow workflow
    report_path = os.path.join(
        out_uri,
        f"{experiment_id}_report.html",
    )
    workdir = os.path.join(out_uri, "nextflow_workdirs")
    if nf_profile == "standard" or nf_profile == "gcloud":
        subprocess.run(
            [
                "nextflow",
                "-C",
                local_config,
                "run",
                local_workflow,
                "-profile",
                nf_profile,
                "-with-report",
                report_path,
                "-work-dir",
                workdir,
                "-resume" if args.resume is not None else "",
            ],
            check=True,
        )
    elif nf_profile == "sherlock":
        batch_script = os.path.join(local_outdir, "nextflow_job.sh")
        with open(batch_script, "w") as f:
            f.write(f"""#!/bin/bash
#SBATCH --job-name="nextflow-{experiment_id}"
#SBATCH --time=7-00:00:00
#SBATCH --cpus-per-task 1
#SBATCH --mem=4GB
#SBATCH --partition=mcovert
nextflow -C {config_path} run {workflow_path} -profile {nf_profile} \
    -with-report {report_path} -work-dir {workdir} {"-resume" if args.resume is not None else ""}
""")
        copy_to_filesystem(
            batch_script, os.path.join(outdir, "nextflow_job.sh"), filesystem
        )
        subprocess.run(["sbatch", batch_script], check=True)
    elif nf_profile == "jenkins":
        subprocess.run(
            [
                "nextflow",
                "-C",
                config_path,
                "run",
                workflow_path,
                "-profile",
                "sherlock",
                "-with-report",
                report_path,
                "-work-dir",
                workdir,
            ],
            check=True,
        )
    shutil.rmtree(local_outdir)


if __name__ == "__main__":
    main()<|MERGE_RESOLUTION|>--- conflicted
+++ resolved
@@ -252,14 +252,8 @@
             config.get("analysis_options", {}),
         )
     else:
-<<<<<<< HEAD
-        sim_imports, sim_workflow = generate_colony(seed)
-    return "\n".join(sim_imports), "\n".join(sim_workflow)
-=======
         sim_imports, sim_workflow = generate_colony(seed, n_init_sims)
     return "\n".join(run_parca), "\n".join(sim_imports), "\n".join(sim_workflow)
->>>>>>> a7bf8227
-
 
 def build_runtime_image(image_name, apptainer=False):
     build_script = os.path.join(
