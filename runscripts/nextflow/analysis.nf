--- conflicted
+++ resolved
@@ -1,13 +1,7 @@
 process analysisSingle {
-<<<<<<< HEAD
-    publishDir "${params.publishDir}/${params.experimentId}/analyses/variant=${variant}/lineage_seed=${lineage_seed}/generation=${generation}/agent_id=${agent_id}", mode: 'copy'
-=======
-    publishDir "${params.publishDir}/${params.experimentId}/analyses/variant=${variant}/lineage_seed=${lineage_seed}/generation=${generation}/agent_id=${agent_id}", mode: "copy"
->>>>>>> a7bf8227
+    publishDir "${params.publishDir}/${params.experimentId}/analyses/variant=${variant}/lineage_seed=${lineage_seed}/generation=${generation}/agent_id=${agent_id}", mode: "move"
 
     tag "variant=${variant}/lineage_seed=${lineage_seed}/generation=${generation}/agent_id=${agent_id}"
-
-    label "short"
 
     input:
     path config
@@ -30,8 +24,8 @@
         --lineage_seed $lineage_seed \\
         --generation $generation \\
         --agent_id "$agent_id" \\
-        --variant_metadata_path "${variant_metadata}" \\
-        -o "\$(pwd)/plots" \\
+        --variant_metadata_path ${variant_metadata} \\
+        -o \$(pwd)/plots \\
         -t single
     cd plots
     cd experiment_id=*
@@ -53,15 +47,9 @@
 }
 
 process analysisMultiDaughter {
-<<<<<<< HEAD
-    publishDir "${params.publishDir}/${params.experimentId}/analyses/variant=${variant}/lineage_seed=${lineage_seed}/generation=${generation}"
-=======
-    publishDir "${params.publishDir}/${params.experimentId}/analyses/variant=${variant}/lineage_seed=${lineage_seed}/generation=${generation}", mode: "copy"
->>>>>>> a7bf8227
+    publishDir "${params.publishDir}/${params.experimentId}/analyses/variant=${variant}/lineage_seed=${lineage_seed}/generation=${generation}", mode: "move"
 
     tag "variant=${variant}/lineage_seed=${lineage_seed}/generation=${generation}"
-
-    label "short"
 
     input:
     path config
@@ -83,8 +71,8 @@
         --variant $variant \\
         --lineage_seed $lineage_seed \\
         --generation $generation \\
-        --variant_metadata_path "${variant_metadata}" \\
-        -o "\$(pwd)/plots" \\
+        --variant_metadata_path ${variant_metadata} \\
+        -o \$(pwd)/plots \\
         -t multidaughter
     cd plots
     cd experiment_id=*
@@ -105,16 +93,10 @@
 }
 
 process analysisMultiGeneration {
-<<<<<<< HEAD
-    publishDir "${params.publishDir}/${params.experimentId}/analyses/variant=${variant}/lineage_seed=${lineage_seed}"
-=======
-    publishDir "${params.publishDir}/${params.experimentId}/analyses/variant=${variant}/lineage_seed=${lineage_seed}", mode: "copy"
->>>>>>> a7bf8227
+    publishDir "${params.publishDir}/${params.experimentId}/analyses/variant=${variant}/lineage_seed=${lineage_seed}", mode: "move"
 
     tag "variant=${variant}/lineage_seed=${lineage_seed}"
 
-    label "short"
-
     input:
     path config
     path kb
@@ -134,8 +116,8 @@
         --experiment_id "$experiment_id" \\
         --variant $variant \\
         --lineage_seed $lineage_seed \\
-        --variant_metadata_path "${variant_metadata}" \\
-        -o "\$(pwd)/plots" \\
+        --variant_metadata_path ${variant_metadata} \\
+        -o \$(pwd)/plots \\
         -t multigeneration
     cd plots
     cd experiment_id=*
@@ -155,16 +137,10 @@
 }
 
 process analysisMultiSeed {
-<<<<<<< HEAD
-    publishDir "${params.publishDir}/${params.experimentId}/analyses/variant=${variant}"
-=======
-    publishDir "${params.publishDir}/${params.experimentId}/analyses/variant=${variant}", mode: "copy"
->>>>>>> a7bf8227
+    publishDir "${params.publishDir}/${params.experimentId}/analyses/variant=${variant}", mode: "move"
 
     tag "variant=${variant}"
 
-    label "short"
-
     input:
     path config
     path kb
@@ -183,8 +159,8 @@
         --validation_data_path "$kb/validationData.cPickle" \\
         --experiment_id "$experiment_id" \\
         --variant $variant \\
-        --variant_metadata_path "${variant_metadata}" \\
-        -o "\$(pwd)/plots" \\
+        --variant_metadata_path ${variant_metadata} \\
+        -o \$(pwd)/plots \\
         -t multiseed
     cd plots
     cd experiment_id=*
@@ -203,13 +179,7 @@
 }
 
 process analysisMultiVariant {
-<<<<<<< HEAD
-    publishDir "${params.publishDir}/${params.experimentId}/analyses", mode: 'copy'
-=======
-    publishDir "${params.publishDir}/${params.experimentId}/analyses", mode: "copy"
-
-    label "short"
->>>>>>> a7bf8227
+    publishDir "${params.publishDir}/${params.experimentId}/analyses", mode: "move"
 
     input:
     path config
@@ -229,8 +199,8 @@
         --validation_data_path "$kb/validationData.cPickle" \\
         --experiment_id "$experiment_id" \\
         --variant ${variant.join(" ")} \\
-        --variant_metadata_path "${variant_metadata}" \\
-        -o "\$(pwd)/plots" \\
+        --variant_metadata_path ${variant_metadata} \\
+        -o \$(pwd)/plots \\
         -t multivariant
     cd plots
     cd experiment_id=*
