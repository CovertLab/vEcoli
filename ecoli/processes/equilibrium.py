"""
Equilibrium

Equilibrium binding sub-model
"""

import numpy as np

from vivarium.core.process import Process
from vivarium.core.composition import simulate_process
from vivarium.library.dict_utils import deep_merge

from ecoli.library.schema import array_from, array_to, arrays_from, arrays_to, listener_schema, bulk_schema

from wholecell.utils import units
from six.moves import range
'''
    _jit: just in time: false. utilized in the fluxes and molecules function
    n_avogadro: constant (6.02214076e+20)
    cell_density: constant (1.1728608844230047e-12)
    stoichmatrix: (94, 33), molecule counts are (94,).
    fluxesandMOleculesToSS:produces self.rxnFluxes - shape:(33,) and self.req - shape: (94 - solves ODES to get to steadystate based off of cell denisty, volumes
        and molecule counts
    molecule_names: list of molecules that are being iterated over size:94

'''

class Equilibrium(Process):
    name = 'ecoli-equilibrium'

    defaults = {
        'jit': False,
        'n_avogadro': 0.0,
        'cell_density': 0.0,
        'stoichMatrix': [[]],
        'fluxesAndMoleculesToSS': lambda counts, volume, avogadro, random, jit: ([], []),
        'moleculeNames': [],
        'seed': 0,
        # partitioning flags
        'request_only': False,
        'evolve_only': False,}

    # Constructor
    def __init__(self, parameters=None):
        super().__init__(parameters)

        # Simulation options
        self.jit = self.parameters['jit']

        # Get constants
        self.n_avogadro = self.parameters['n_avogadro']
        self.cell_density = self.parameters['cell_density']

        # Create matrix and method
        self.stoichMatrix = self.parameters['stoichMatrix']
        self.fluxesAndMoleculesToSS = self.parameters['fluxesAndMoleculesToSS']
        self.product_indices = [idx for idx in np.where(np.any(self.stoichMatrix > 0, axis=1))[0]]

        # Build views
        self.moleculeNames = self.parameters['moleculeNames']

        self.seed = self.parameters['seed']
        self.random_state = np.random.RandomState(seed = self.seed)

        self.request_only = self.parameters['request_only']
        self.evolve_only = self.parameters['evolve_only']

    def ports_schema(self):
        return {
            'molecules': bulk_schema(self.moleculeNames),
            'listeners': {
                'mass': {
                    'cell_mass': {'_default': 0}},
                'equilibrium_listener': {
                    'reaction_rates': {'_default': 0, '_updater': 'set'}}}}
        
    def calculate_request(self, timestep, states):
        # Get molecule counts
        #import ipdb; ipdb.set_trace()
        moleculeCounts = array_from(states['molecules'])

        # Get cell mass and volume
        cellMass = (states['listeners']['mass']['cell_mass'] * units.fg).asNumber(units.g)
        cellVolume = cellMass / self.cell_density

        # Solve ODEs to steady state
        self.rxnFluxes, self.req = self.fluxesAndMoleculesToSS(
            moleculeCounts, cellVolume, self.n_avogadro, self.random_state,
            jit=self.jit,
            )

        # Request counts of molecules needed
        requests = {}
        requests['molecules'] = array_to(states['molecules'], self.req)
        return requests
        
    def evolve_state(self, timestep, states):
        # Get molecule counts
        moleculeCounts = array_from(states['molecules'])
        
        # Get counts of molecules allocated to this process
        rxnFluxes = self.rxnFluxes.copy()

        # If we didn't get allocated all the molecules we need, make do with
        # what we have (decrease reaction fluxes so that they make use of what
        # we have, but not more). Reduces at least one reaction every iteration
        # so the max number of iterations is the number of reactions that were
        # originally expected to occur + 1 to reach the break statement.
        max_iterations = int(np.abs(rxnFluxes).sum()) + 1
        for it in range(max_iterations):
            # Check if any metabolites will have negative counts with current reactions
            negative_metabolite_idxs = np.where(np.dot(self.stoichMatrix, rxnFluxes) + moleculeCounts < 0)[0]
            if len(negative_metabolite_idxs) == 0:
                break

            # Reduce reactions that consume metabolites with negative counts
            limited_rxn_stoich = self.stoichMatrix[negative_metabolite_idxs, :]
            fwd_rxn_idxs = np.where(np.logical_and(limited_rxn_stoich < 0, rxnFluxes > 0))[1]
            rev_rxn_idxs = np.where(np.logical_and(limited_rxn_stoich > 0, rxnFluxes < 0))[1]
            rxnFluxes[fwd_rxn_idxs] -= 1
            rxnFluxes[rev_rxn_idxs] += 1
            rxnFluxes[fwd_rxn_idxs] = np.fmax(0, rxnFluxes[fwd_rxn_idxs])
            rxnFluxes[rev_rxn_idxs] = np.fmin(0, rxnFluxes[rev_rxn_idxs])
        else:
            raise ValueError('Could not get positive counts in equilibrium with'
                ' allocated molecules.')

        # Increment changes in molecule counts
        deltaMolecules = np.dot(self.stoichMatrix, rxnFluxes).astype(int)

        update = {
            'molecules': array_to(self.moleculeNames, deltaMolecules),
            'listeners': {
                'equilibrium_listener': {
                    'reaction_rates': deltaMolecules[self.product_indices] / timestep}}}

        return update

<<<<<<< HEAD


def test_equilibrium():
    #test_config = {
    #    'stoichMatrix': np.array([
    #         [-1, 1, 0],
    #         [0, -1, 1],
    #         [1, 0, -1],
    #         [-1, 0, 1],
    #         [1, -1, 0],
    #         [0, 1, -1]], np.int64),
    #         'jit': False,
    #         'n_avogadro': 6.02214076e+20,
    #         'cell_density': 1.1728608844230047e-12,
    #         'fluxesAndMoleculesToSS': lambda counts, volume, avogadro, random, jit: ([], []),
    #         'moleculeNames': [A, B, C],
    #         'seed': 1}
    #
    # equilibrium = Equilibrium(test_config)
    #
    # state = {
    #     'molecules': {
    #         'A': 10,
    #         'B': 20,
    #         'C': 30}}
    #
    # settings = {
    #     'total_time': 10,
    #     'initial_state': state}
    #
    # data = simulate_process_in_experiment(equilibrium, settings)
    #
    # print(data)
    return 


if __name__ == "__main__":
    test_equilibrium()
=======
    def next_update(self, timestep, states):
        if self.request_only:
            update = self.calculate_request(timestep, states)
        elif self.evolve_only:
            update = self.evolve_state(timestep, states)
        else:
            requests = self.calculate_request(timestep, states)
            states = deep_merge(states, requests)
            update = self.evolve_state(timestep, states)
        return update
>>>>>>> 63e2e8c0
<|MERGE_RESOLUTION|>--- conflicted
+++ resolved
@@ -136,46 +136,6 @@
 
         return update
 
-<<<<<<< HEAD
-
-
-def test_equilibrium():
-    #test_config = {
-    #    'stoichMatrix': np.array([
-    #         [-1, 1, 0],
-    #         [0, -1, 1],
-    #         [1, 0, -1],
-    #         [-1, 0, 1],
-    #         [1, -1, 0],
-    #         [0, 1, -1]], np.int64),
-    #         'jit': False,
-    #         'n_avogadro': 6.02214076e+20,
-    #         'cell_density': 1.1728608844230047e-12,
-    #         'fluxesAndMoleculesToSS': lambda counts, volume, avogadro, random, jit: ([], []),
-    #         'moleculeNames': [A, B, C],
-    #         'seed': 1}
-    #
-    # equilibrium = Equilibrium(test_config)
-    #
-    # state = {
-    #     'molecules': {
-    #         'A': 10,
-    #         'B': 20,
-    #         'C': 30}}
-    #
-    # settings = {
-    #     'total_time': 10,
-    #     'initial_state': state}
-    #
-    # data = simulate_process_in_experiment(equilibrium, settings)
-    #
-    # print(data)
-    return 
-
-
-if __name__ == "__main__":
-    test_equilibrium()
-=======
     def next_update(self, timestep, states):
         if self.request_only:
             update = self.calculate_request(timestep, states)
@@ -185,5 +145,4 @@
             requests = self.calculate_request(timestep, states)
             states = deep_merge(states, requests)
             update = self.evolve_state(timestep, states)
-        return update
->>>>>>> 63e2e8c0
+        return update