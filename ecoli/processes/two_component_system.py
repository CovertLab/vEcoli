"""
Two component system

Two component system sub-model

"""

import numpy as np

from vivarium.core.process import Process
from vivarium.core.composition import simulate_process
from vivarium.library.dict_utils import deep_merge

from ecoli.library.schema import (
    array_from, array_to, bulk_schema)

from wholecell.utils import units


class TwoComponentSystem(Process):
    name = 'ecoli-two-component-system'

    defaults = {
        'jit': False,
        'n_avogadro': 0.0,
        'cell_density': 0.0,
        'moleculesToNextTimeStep': lambda counts, volume, avogadro, timestep, random, method, min_step, jit: (
            [], []),
        'moleculeNames': [],
        'seed': 0,
        # partitioning flags
        'request_only': False,
        'evolve_only': False,}

    # Constructor
    def __init__(self, initial_parameters):
        super().__init__(initial_parameters)

        # Simulation options
        self.jit = self.parameters['jit']

        # Get constants
        self.n_avogadro = self.parameters['n_avogadro']
        self.cell_density = self.parameters['cell_density']

        # Create method
        self.moleculesToNextTimeStep = self.parameters['moleculesToNextTimeStep']

        # Build views
        self.moleculeNames = self.parameters['moleculeNames']

        self.seed = self.parameters['seed']
        self.random_state = np.random.RandomState(seed = self.seed)

        self.request_only = self.parameters['request_only']
        self.evolve_only = self.parameters['evolve_only']

    def ports_schema(self):
        return {
            'molecules': bulk_schema(self.moleculeNames),
            'listeners': {
                'mass': {
                    'cell_mass': {'_default': 0}}}}
        
        
    def calculate_request(self, timestep, states):
        # Get molecule counts
        moleculeCounts = array_from(states['molecules'])

        # Get cell mass and volume
        cellMass = (states['listeners']['mass']['cell_mass'] * units.fg).asNumber(units.g)
        self.cellVolume = cellMass / self.cell_density

        # Solve ODEs to next time step using the BDF solver through solve_ivp.
        # Note: the BDF solver has been empirically tested to be the fastest
        # solver for this setting among the list of solvers that can be used
        # by the scipy ODE suite.
        self.molecules_required, self.all_molecule_changes = self.moleculesToNextTimeStep(
            moleculeCounts, self.cellVolume, self.n_avogadro,
<<<<<<< HEAD
            timestep*2, self.random_state, method="BDF", jit=self.jit,
            )
        requests = {}
        requests['molecules'] = array_to(states['molecules'], self.molecules_required)
        return requests
    
    def evolve_state(self, timestep, states):
        moleculeCounts = array_from(states['molecules'])
        # Check if any molecules were allocated fewer counts than requested
        if (self.molecules_required > moleculeCounts).any():
            _, self.all_molecule_changes = self.moleculesToNextTimeStep(
                moleculeCounts, self.cellVolume, self.n_avogadro,
                10000, self.random_state, method="BDF", min_time_step=timestep,
                jit=self.jit)
=======
            timestep, self.random_state, method="BDF", jit=self.jit)

>>>>>>> 6dfcdda9
        # Increment changes in molecule counts
        update = {'molecules': array_to(self.moleculeNames, 
                                        self.all_molecule_changes.astype(int))}
        
        return update

    def next_update(self, timestep, states):
        if self.request_only:
            update = self.calculate_request(timestep, states)
        elif self.evolve_only:
            update = self.evolve_state(timestep, states)
        else:
            requests = self.calculate_request(timestep, states)
            states = deep_merge(states, requests)
            update = self.evolve_state(timestep, states)
        return update<|MERGE_RESOLUTION|>--- conflicted
+++ resolved
@@ -77,8 +77,7 @@
         # by the scipy ODE suite.
         self.molecules_required, self.all_molecule_changes = self.moleculesToNextTimeStep(
             moleculeCounts, self.cellVolume, self.n_avogadro,
-<<<<<<< HEAD
-            timestep*2, self.random_state, method="BDF", jit=self.jit,
+            timestep, self.random_state, method="BDF", jit=self.jit,
             )
         requests = {}
         requests['molecules'] = array_to(states['molecules'], self.molecules_required)
@@ -92,10 +91,6 @@
                 moleculeCounts, self.cellVolume, self.n_avogadro,
                 10000, self.random_state, method="BDF", min_time_step=timestep,
                 jit=self.jit)
-=======
-            timestep, self.random_state, method="BDF", jit=self.jit)
-
->>>>>>> 6dfcdda9
         # Increment changes in molecule counts
         update = {'molecules': array_to(self.moleculeNames, 
                                         self.all_molecule_changes.astype(int))}
