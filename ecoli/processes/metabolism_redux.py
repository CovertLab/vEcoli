"""
MetabolismRedux
"""

import numpy as np
import time
from scipy.sparse import csr_matrix

from vivarium.core.process import Step

from ecoli.library.schema import (numpy_schema, bulk_name_to_idx,
    listener_schema, counts)

from wholecell.utils import units

from ecoli.processes.registries import topology_registry
import cvxpy as cp
from typing import Iterable, Mapping, Any
from dataclasses import dataclass

COUNTS_UNITS = units.mmol
VOLUME_UNITS = units.L
MASS_UNITS = units.g
TIME_UNITS = units.s
CONC_UNITS = COUNTS_UNITS / VOLUME_UNITS
CONVERSION_UNITS = MASS_UNITS * TIME_UNITS / VOLUME_UNITS
GDCW_BASIS = units.mmol / units.g / units.h

# TODO Do in ParCa. This is a hack to get the model to run.
BAD_RXNS = ["RXN-12440", "TRANS-RXN-121", "TRANS-RXN-300", "TRANS-RXN-8", "R15-RXN-MET/CPD-479//CPD-479/MET.25.",
            "DISULFOXRED-RXN[CCO-PERI-BAC]-MONOMER0-4152/MONOMER0-4438//MONOMER0-4438/MONOMER0-4152.71.", ]

FREE_RXNS = ["TRANS-RXN-145", "TRANS-RXN0-545", "TRANS-RXN0-474"]

NAME = 'ecoli-metabolism-redux'
TOPOLOGY = topology_registry.access('ecoli-metabolism')
# TODO (Cyrus) - Re-add when kinetics are added.
TOPOLOGY['first_update'] = ("deriver_skips", "metabolism-redux",)
topology_registry.register(NAME, TOPOLOGY)


class MetabolismRedux(Step):
    name = NAME
    topology = TOPOLOGY

    defaults = {
        'stoichiometry': [],
        'reaction_catalysts': [],
        'catalyst_ids': [],
        # TODO (Cyrus) -- get these passed in, subset of the stoichimetry
        'kinetic_rates': [],
        'media_id': 'minimal',
        'objective_type': 'homeostatic',
        'cell_density': 1100 * units.g / units.L,
        'concentration_updates': None,
        'maintenance_reaction': {},
    }

    def __init__(self, parameters):
        super().__init__(parameters)

<<<<<<< HEAD
        # config initialization
        stoichiometry_raw = self.parameters['stoichiometry']
        maintenance_reaction = self.parameters['maintenance_reaction']

        # TODO (Cyrus) - Remove this when we have a better way to handle these reactions.
        # generate carbon mistake in parca, efflux/influx proton gen, mass gen
        self.stoichiometry = []
        for i, rxn in enumerate(stoichiometry_raw):
            if rxn['reaction id'] not in BAD_RXNS:
                self.stoichiometry.append(rxn)

        self.stoichiometry.append({'reaction id': 'maintenance_reaction',
                                   'stoichiometry': maintenance_reaction, 'enzyme': []})
=======
        stoich_dict = dict(sorted(self.parameters['stoich_dict'].items()))
        # TODO (Cyrus) - Remove when have a better way to handle these rxns.
        # ParCa mistakes in carbon gen, efflux/influx proton gen, mass gen
        bad_rxns = ["RXN-12440", "TRANS-RXN-121", "TRANS-RXN-300",
                    "TRANS-RXN-8", "R15-RXN-MET/CPD-479//CPD-479/MET.25."]
        for rxn in bad_rxns:
            stoich_dict.pop(rxn)
        # Add maintenance reaction
        stoich_dict['maintenance_reaction'] = self.parameters[
            'maintenance_reaction']
        # Get all metabolite names
        self.metabolite_names = set()
        for reaction, stoich in stoich_dict.items():
            self.metabolite_names.update(stoich.keys())
        self.metabolite_names = sorted(list(self.metabolite_names))
        metabolites_idx = {species: i for i, species in
            enumerate(self.metabolite_names)}
        self.reaction_names = list(stoich_dict.keys())
        # Convert stoichiometric dictionary to array
        n_metabolites = len(self.metabolite_names)
        n_reactions = len(self.reaction_names)
        self.stoichiometry = np.zeros((n_metabolites, n_reactions),
            dtype=np.int8)
        # Get indices of catalysts for each reaction
        reaction_catalysts = self.parameters['reaction_catalysts']
        self.catalyst_ids = self.parameters['catalyst_ids']
        catalyst_idx = {catalyst: i for i, catalyst
            in enumerate(self.catalyst_ids)}
        self.enzyme_catalyzed_rxn_idx = []
        self.catalyzed_rxn_enzymes_idx = []
        for col_idx, (reaction, stoich) in enumerate(stoich_dict.items()):
            for species, coefficient in stoich.items():
                i = metabolites_idx[species]
                self.stoichiometry[i, col_idx] = coefficient
            enzyme_idx = [catalyst_idx[catalyst] 
                for catalyst in reaction_catalysts.get(reaction, [])]
            if len(enzyme_idx) > 0:
                self.enzyme_catalyzed_rxn_idx.append(col_idx)
                self.catalyzed_rxn_enzymes_idx.append(enzyme_idx)
        self.enzyme_catalyzed_rxn_idx = np.array(self.enzyme_catalyzed_rxn_idx)
>>>>>>> d7d9e254

        self.media_id = self.parameters['media_id']
        self.cell_density = self.parameters['cell_density']
        self.nAvogadro = self.parameters['avogadro']
        self.ngam = self.parameters['non_growth_associated_maintenance']
        self.gam = self.parameters['dark_atp'] * self.parameters[
            'cell_dry_mass_fraction']

        # new variables for the model
        self.cell_mass = None
        self.previous_mass = None
        self.reaction_fluxes = None

        # methods from config
        self._biomass_concentrations = {}  # type: dict
        self._getBiomassAsConcentrations = self.parameters[
            'get_biomass_as_concentrations']
        self.concentration_updates = self.parameters['concentration_updates']
        self.exchange_constraints = self.parameters['exchange_constraints']
        self.get_kinetic_constraints = self.parameters[
            'get_kinetic_constraints']
        self.kinetic_constraint_reactions = self.parameters[
            'kinetic_constraint_reactions']
        self.nutrient_to_doubling_time = self.parameters[
            'nutrient_to_doubling_time']

        # retrieve exchanged molecules
        self.exchange_molecules = set()
        exchanges = parameters['exchange_data_from_media'](self.media_id)
        self.exchange_molecules.update(exchanges['externalExchangeMolecules'])

        # retrieve conc dict and get homeostatic objective.
        conc_dict = self.concentration_updates.concentrations_based_on_nutrients(
            self.media_id)
        doubling_time = parameters['doubling_time']
        conc_dict.update(self.getBiomassAsConcentrations(doubling_time))
        
        # Separate homeostatic objective into metabolite and conc arrays
        self.homeostatic_metabolites = np.array(list(conc_dict.keys()))
        self.homeostatic_concs = np.array([conc.asNumber(CONC_UNITS)
            for conc in conc_dict.values()])

        # Network flow initialization
<<<<<<< HEAD
        stoichiometric_matrix_dict = {item["reaction id"]: item["stoichiometry"] for item in self.stoichiometry}

        self.network_flow_model = NetworkFlowModel(reactions=stoichiometric_matrix_dict,
                                                   homeostatic_metabolites=self.homeostatic_objective,
                                                   free_reactions=FREE_RXNS)

        # for ports schema # TODO (Cyrus) - Remove some of these. They are not used.
        self.metabolite_names_for_nutrients = self.get_port_metabolite_names(conc_dict)
        self.aa_names = self.parameters['aa_names']
=======
        self.network_flow_model = NetworkFlowModel(
            self.stoichiometry, self.metabolite_names,
            self.reaction_names, self.homeostatic_metabolites,
            self.kinetic_constraint_reactions)

        # important bulk molecule names
>>>>>>> d7d9e254
        self.catalyst_ids = self.parameters['catalyst_ids']
        self.aa_names = self.parameters['aa_names']
        self.kinetic_constraint_enzymes = self.parameters[
            'kinetic_constraint_enzymes']
        self.kinetic_constraint_substrates = self.parameters[
            'kinetic_constraint_substrates']

        # Helper indices for Numpy indexing
        self.homeostatic_metabolite_idx = None

        # Cache uptake parameters from previous timestep
        self.allowed_exchange_uptake = None

    def ports_schema(self):

        return {
            'bulk': numpy_schema('bulk'),
            'bulk_total': numpy_schema('bulk', partition=False),
            # 'kinetic_flux_targets': {reaction_id: {} for reaction_id
            #     in self.parameters['kinetic_rates']},

            'environment': {
                'media_id': {
                    '_default': '',
                    '_updater': 'set'},
                'exchange': {
                    str(element): {'_default': 0}
                    for element in self.exchange_molecules
                },
                # can probably remove, identical to exchanges except tuple.
                'exchange_data': {
                    'unconstrained': {'_default': []},
                    'constrained': {'_default': []}}},

            'polypeptide_elongation': {
                'aa_count_diff': {
                    '_default': {},
                    '_emit': True,
                    '_divider': 'empty_dict'},
                'gtp_to_hydrolyze': {
                    '_default': 0,
                    '_emit': True,
                    '_divider': 'zero'}
            },

            'listeners': {
<<<<<<< HEAD
                'mass': {
                    # TODO (Matt -> Cyrus): These should not be using a divider. Mass listener should run before metabolism after division.
                    'cell_mass': {'_default': 0.0,
                                  '_divider': 'split'},
                    'dry_mass': {'_default': 0.0,
                                 '_divider': 'split'}},

                'fba_results': {
                    'estimated_fluxes': {'_default': {}, '_updater': 'set', '_emit': True},
                    'estimated_homeostatic_dmdt': {'_default': {}, '_updater': 'set', '_emit': True},
                    'target_homeostatic_dmdt': {'_default': {}, '_updater': 'set', '_emit': True},
                    'target_kinetic_fluxes': {'_default': {}, '_updater': 'set', '_emit': True},
                    'target_kinetic_bounds': {'_default': {}, '_updater': 'set', '_emit': False},
                    'estimated_exchange_dmdt': {'_default': {}, '_updater': 'set', '_emit': True},
                    'estimated_intermediate_dmdt': {'_default': {}, '_updater': 'set', '_emit': True},
                    'maintenance_target': {'_default': {}, '_updater': 'set', '_emit': True},
                    'reaction_catalyst_counts': {'_default': {}, '_updater': 'set', '_emit': True},
                    'time_per_step': {'_default': 0.0, '_updater': 'set', '_emit': True},

                    'unconstrained_molecules': {'_default': [], '_updater': 'set', '_emit': True},
                    'constrained_molecules': {'_default': {}, '_updater': 'set', '_emit': True},
                },
            },
            'evolvers_ran': {'_default': True},
            'first_update': {
                '_default': True,
                '_updater': 'set',
                '_divider': {'divider': 'set_value', 'config': {'value': True}},
            }
=======
                'mass': listener_schema({
                    'cell_mass': 0.0,
                    'dry_mass': 0.0}),

                'fba_results': listener_schema({
                    'solution_fluxes': [],
                    'solution_dmdt': [],
                    'solution_residuals': [],
                    'time_per_step': 0.0,
                    'estimated_fluxes': [],
                    'estimated_homeostatic_dmdt': [],
                    'target_homeostatic_dmdt': [],
                    'estimated_exchange_dmdt': {},
                    'estimated_intermediate_dmdt': [],
                    'target_kinetic_fluxes': [],
                    'target_kinetic_bounds': [],
                    'maintenance_target': []
                }),

                'enzyme_kinetics': listener_schema({
                    'metabolite_counts_init': 0,
                    'metabolite_counts_final': 0,
                    'enzyme_counts_init': 0,
                    'counts_to_molar': 1.0,
                    'actual_fluxes': [],
                    'target_fluxes': [],
                    'target_fluxes_upper': [],
                    'target_fluxes_lower': []})
            },

            'first_update': {
                '_default': True,
                '_updater': 'set',
                '_divider': {'divider': 'set_value',
                    'config': {'value': True}},
            },
            'evolvers_ran': {'_default': True},
>>>>>>> d7d9e254
        }

    def update_condition(self, timestep, states):
        return states['evolvers_ran']

    def next_update(self, timestep, states):
        # Skip t=0
        if states['first_update']:
            return {'first_update': False}

        if self.homeostatic_metabolite_idx is None:
            bulk_ids = states['bulk']['id']
            self.homeostatic_metabolite_idx = bulk_name_to_idx(
                self.homeostatic_metabolites, bulk_ids)
            self.catalyst_idx = bulk_name_to_idx(
                self.catalyst_ids, bulk_ids)
            self.kinetics_enzymes_idx = bulk_name_to_idx(
                self.kinetic_constraint_enzymes, bulk_ids)
            self.kinetics_substrates_idx = bulk_name_to_idx(
                self.kinetic_constraint_substrates, bulk_ids)

        # metabolites not in either set are constrained to zero uptake.
<<<<<<< HEAD
        unconstrained_uptake = states['environment']['exchange_data']['unconstrained']
        constrained_uptake = states['environment']['exchange_data']['constrained']
        self.allowed_exchange_uptake = list(unconstrained_uptake) + list(constrained_uptake.keys())
        self.disallowed_exchange_uptake = list(set(self.exchange_molecules) - set(self.allowed_exchange_uptake))
        self.exchange_molecules = list(set(self.exchange_molecules).union(set(self.allowed_exchange_uptake)))

        # extract the states from the ports
        current_metabolite_counts = states['metabolites']
        self.timestep = self.calculate_timestep(
            states)  # TODO (Cyrus) - this will break when quicker processes are added
=======
        exchange_data = states['environment']['exchange_data']
        unconstrained_uptake = exchange_data['unconstrained']
        constrained_uptake =  exchange_data['constrained']
        
        new_allowed_exchange_uptake = set(unconstrained_uptake).union(
            constrained_uptake.keys())
        new_exchange_molecules = set(self.exchange_molecules).union(
            set(new_allowed_exchange_uptake))

        # set up network flow model exchanges and uptakes
        if (new_exchange_molecules != self.exchange_molecules) or (
            new_allowed_exchange_uptake != self.allowed_exchange_uptake
        ):
            self.network_flow_model.set_up_exchanges(
                new_exchange_molecules, new_allowed_exchange_uptake)
            self.exchange_molecules = new_exchange_molecules
            self.allowed_exchange_uptake = new_allowed_exchange_uptake

        # extract the states from the ports
        homeostatic_metabolite_counts = counts(states['bulk'],
            self.homeostatic_metabolite_idx)
        self.timestep = self.calculate_timestep(states)
>>>>>>> d7d9e254

        # TODO (Cyrus) - Implement kinetic model
        # kinetic_flux_targets = states['kinetic_flux_targets']
        # needed for kinetics
        current_catalyst_counts = counts(states['bulk'], self.catalyst_idx)
        translation_gtp = states['polypeptide_elongation']['gtp_to_hydrolyze']
<<<<<<< HEAD
        kinetic_enzyme_counts = states['kinetics_enzymes']  # kinetics related
        kinetic_substrate_counts = states['kinetics_substrates']
=======
        kinetic_enzyme_counts = counts(states['bulk'],
            self.kinetics_enzymes_idx) # kinetics related
        kinetic_substrate_counts = counts(states['bulk'],
            self.kinetics_substrates_idx)
>>>>>>> d7d9e254

        # cell mass difference for calculating GAM
        if self.cell_mass is not None:
            self.previous_mass = self.cell_mass
        self.cell_mass = states['listeners']['mass']['cell_mass'] * units.fg
        dry_mass = states['listeners']['mass']['dry_mass'] * units.fg

        cell_volume = self.cell_mass / self.cell_density
        # Coefficient to convert between flux (mol/g DCW/hr) basis
        # and concentration (M) basis
        conversion_coeff = (dry_mass / self.cell_mass *
            self.cell_density * self.timestep * units.s)
        self.counts_to_molar = (1 / (self.nAvogadro * cell_volume)).asUnit(
            CONC_UNITS)

        # maintenance target
        if self.previous_mass is not None:
            flux_gam = self.gam * (self.cell_mass - self.previous_mass
                ) / VOLUME_UNITS
        else:
            flux_gam = 0 * CONC_UNITS
        flux_ngam = (self.ngam * conversion_coeff)
        flux_gtp = (self.counts_to_molar * translation_gtp)

        total_maintenance = flux_gam + flux_ngam + flux_gtp
        maintenance_target = total_maintenance.asNumber()

<<<<<<< HEAD
        # reaction catalyst counts. If no catalysts, set to one. Otherwise, set to current counts.
        reaction_catalyst_counts = {}
        for rxn in self.stoichiometry:
            if rxn['enzyme']:
                # sum of catalyst counts
                reaction_catalyst_counts[rxn['reaction id']] = sum(
                    [current_catalyst_counts[enzyme] for enzyme in rxn['enzyme']])
            else:
                reaction_catalyst_counts[rxn['reaction id']] = 1

        current_metabolite_concentrations = {str(key): value * self.counts_to_molar for key, value in
                                             current_metabolite_counts.items()}
        target_homeostatic_dmdt = {str(key): ((self.homeostatic_objective[key] * CONC_UNITS
                                               - current_metabolite_concentrations[key]) / self.timestep).asNumber()
                                   for key, value in self.homeostatic_objective.items()}

        # Need to run set_molecule_levels and set_reaction_bounds for homeostatic solution.
        # set molecule_levels requires exchange_constraints from dataclass.

        # kinetic constraints # TODO (Cyrus) eventually collect isozymes in single reactions, map enzymes to reacts
        #  via stoich instead of kinetic_constraint_reactions
        kinetic_enzyme_conc = self.counts_to_molar * array_from(kinetic_enzyme_counts)
        kinetic_substrate_conc = self.counts_to_molar * array_from(kinetic_substrate_counts)
        kinetic_constraints = self.get_kinetic_constraints(kinetic_enzyme_conc, kinetic_substrate_conc)  # kinetic
        enzyme_kinetic_boundaries = ((self.timestep * units.s) * kinetic_constraints).asNumber(CONC_UNITS).astype(float)
        enzyme_kinetic_reactions = self.kinetic_constraint_reactions

        # remove redundant kinetic reactions
        target_kinetic_bounds = {
            enzyme_kinetic_reactions[i]: (enzyme_kinetic_boundaries[i, 0], enzyme_kinetic_boundaries[i, 2])
            for i in range(len(enzyme_kinetic_reactions)) if enzyme_kinetic_reactions[i] is not None}

        target_kinetic_values = {enzyme_kinetic_reactions[i]: enzyme_kinetic_boundaries[i, 1]
                                 for i in range(len(enzyme_kinetic_reactions)) if
                                 enzyme_kinetic_reactions[i] is not None}

        # set up network flow model exchanges and uptakes
        if not self.network_flow_model.set_up:
            self.network_flow_model.set_up_exchanges(self.exchange_molecules, self.allowed_exchange_uptake)

        # TODO (Cyrus) solve network flow problem to get fluxes
        solution: FlowResult = self.network_flow_model.solve(homeostatic_targets=target_homeostatic_dmdt,
                                                             maintenance_target=maintenance_target[
                                                                 'maintenance_reaction'],
                                                             kinetic_targets=target_kinetic_values,
                                                             reaction_catalyst_counts=reaction_catalyst_counts,
                                                             objective_weights={'secretion': 0.01, 'efficiency': 0.0001,
                                                                                'kinetics': 0.000001},
                                                             upper_flux_bound=100000000)
=======
        # binary kinetic targets
        reaction_catalyst_counts = np.array([sum([current_catalyst_counts[
            enzyme_idx] for enzyme_idx in enzymes_idx]) for enzymes_idx
            in self.catalyzed_rxn_enzymes_idx])
        # Get reaction indices whose fluxes should be set to zero
        # because there are no enzymes to catalyze the rxn
        binary_kinetic_idx = self.enzyme_catalyzed_rxn_idx[
            ~reaction_catalyst_counts.astype(np.bool_)]
        
        # TODO: Figure out how to handle changing media ID
        
        homeostatic_metabolite_concentrations = (
            homeostatic_metabolite_counts * self.counts_to_molar.asNumber())
        target_homeostatic_dmdt = (self.homeostatic_concs
            - homeostatic_metabolite_concentrations) / self.timestep

        # kinetic constraints 
        # TODO (Cyrus) eventually collect isozymes in single reactions, map
        # enzymes to reacts via stoich instead of kinetic_constraint_reactions
        kinetic_enzyme_conc = self.counts_to_molar * kinetic_enzyme_counts
        kinetic_substrate_conc = self.counts_to_molar * kinetic_substrate_counts
        kinetic_constraints = self.get_kinetic_constraints(kinetic_enzyme_conc,
            kinetic_substrate_conc) # kinetic
        enzyme_kinetic_boundaries = ((self.timestep * units.s) *
            kinetic_constraints).asNumber(CONC_UNITS).astype(float)
        target_kinetic_values = enzyme_kinetic_boundaries[:, 1]
        target_kinetic_bounds = enzyme_kinetic_boundaries[:, [0, 2]]

        # TODO (Cyrus) solve network flow problem to get fluxes
        objective_weights = {'secretion': 0.01, 'efficiency': 0.0001,
            'kinetics': 0.000001}
        solution: FlowResult = self.network_flow_model.solve(
            homeostatic_targets=target_homeostatic_dmdt,
            maintenance_target=maintenance_target,
            kinetic_targets=target_kinetic_values,
            binary_kinetic_idx=binary_kinetic_idx,
            objective_weights=objective_weights)
>>>>>>> d7d9e254

        self.reaction_fluxes = solution.velocities
        self.metabolite_dmdt = solution.dm_dt
        self.metabolite_exchange = solution.exchanges

<<<<<<< HEAD
        # recalculate flux concentrations to counts # TODO Put these into update
        estimated_reaction_fluxes = self.concentrationToCounts(self.reaction_fluxes)
        metabolite_dmdt_counts = self.concentrationToCounts(self.metabolite_dmdt)
        target_kinetic_flux = self.concentrationToCounts(target_kinetic_values)
        target_maintenance_flux = self.concentrationToCounts(maintenance_target)
        target_homeostatic_dmdt = self.concentrationToCounts(target_homeostatic_dmdt)
        estimated_exchange_dmdt = self.concentrationToCounts(self.metabolite_exchange)
        target_kinetic_bounds = self.concentrationToCounts(target_kinetic_bounds)

        # Include all concentrations that will be present in a sim for constant length listeners. doesn't affect fba.
        for met in self.metabolite_names_for_nutrients:
            if met not in target_homeostatic_dmdt:
                target_homeostatic_dmdt[str(met)] = 0.

        estimated_homeostatic_dmdt = {str(key): metabolite_dmdt_counts[key] for key in
                                      self.homeostatic_objective.keys()}
        intermediates = list(
            set(metabolite_dmdt_counts.keys()) - set(self.exchange_molecules) - set(self.homeostatic_objective.keys()))
        estimated_intermediate_dmdt = {str(key): metabolite_dmdt_counts[key] for key in intermediates}
=======

        # recalculate flux concentrations to counts
        estimated_reaction_fluxes = self.concentrationToCounts(
            self.reaction_fluxes)
        metabolite_dmdt_counts = self.concentrationToCounts(
            self.metabolite_dmdt)
        target_kinetic_flux = self.concentrationToCounts(
            target_kinetic_values)
        target_maintenance_flux = self.concentrationToCounts(
            maintenance_target)
        target_homeostatic_dmdt = self.concentrationToCounts(
            target_homeostatic_dmdt)
        estimated_exchange_array = self.concentrationToCounts(
            self.metabolite_exchange)
        target_kinetic_bounds = self.concentrationToCounts(
            target_kinetic_bounds)

        estimated_homeostatic_dmdt = metabolite_dmdt_counts[
            self.network_flow_model.homeostatic_idx]
        estimated_intermediate_dmdt = metabolite_dmdt_counts[
            self.network_flow_model.intermediates_idx]
        estimated_exchange_dmdt = {metabolite: exchange
            for metabolite, exchange in zip(self.network_flow_model.mets,
            estimated_exchange_array) if exchange != 0}
>>>>>>> d7d9e254

        return {
            'bulk': [(self.homeostatic_metabolite_idx, estimated_homeostatic_dmdt)],
            'environment': {
                'exchanges': estimated_exchange_dmdt  # changes to external metabolites
            },
            'listeners': {
                'fba_results': {
                    'estimated_fluxes': estimated_reaction_fluxes,
                    'estimated_homeostatic_dmdt': estimated_homeostatic_dmdt,
                    'target_homeostatic_dmdt': target_homeostatic_dmdt,
                    'target_kinetic_fluxes': target_kinetic_flux,
                    'target_kinetic_bounds': target_kinetic_bounds,
                    'estimated_exchange_dmdt': estimated_exchange_dmdt,
                    'estimated_intermediate_dmdt': estimated_intermediate_dmdt,
                    'maintenance_target': target_maintenance_flux,
                    'reaction_catalyst_counts': reaction_catalyst_counts,
                    'time_per_step': time.time(),

                    'unconstrained_molecules': unconstrained_uptake,
                    'constrained_molecules': constrained_uptake,
                }
            }
        }

    def concentrationToCounts(self, concs):
        return np.rint(np.dot(concs, (CONC_UNITS /
            self.counts_to_molar * self.timestep).asNumber())).astype(int)

    def getBiomassAsConcentrations(self, doubling_time):
        """
        Caches the result of the sim_data function to improve performance since
        function requires computation but won't change for a given doubling_time.

        Args:
            doubling_time (float with time units): doubling time of the cell to
                get the metabolite concentrations for

        Returns:
            dict {str : float with concentration units}: dictionary with metabolite
                IDs as keys and concentrations as values

        """

        # TODO (Cyrus) Repeats code found in processes/metabolism.py Should think of a way to share.

        minutes = doubling_time.asNumber(units.min)  # hashable
        if minutes not in self._biomass_concentrations:
            self._biomass_concentrations[minutes] = self._getBiomassAsConcentrations(doubling_time)

        return self._biomass_concentrations[minutes]


@dataclass
class FlowResult:
    """Reaction velocities and dm/dt for an FBA solution, with metrics."""
    velocities: Iterable[float]
    dm_dt: Iterable[float]
    exchanges: Iterable[float]
    objective: float


class NetworkFlowModel:
    # TODO Documentation
    """A network flow model for estimating fluxes in the metabolic network based on network structure. Flow is mainly
    driven by precursor demand (homeostatic objective) and availability of nutrients."""

    def __init__(self,
<<<<<<< HEAD
                 reactions: Iterable[dict],
                 homeostatic_metabolites: Iterable[str],
                 free_reactions: Iterable[str]):

        # pandas automatically creates S matrix from dict of dicts, then we fill zeros in remainder
        self.Sd = pd.DataFrame.from_dict(reactions, dtype=np.int8).fillna(0).astype(np.int8)
        self.n_mets, self.n_orig_rxns = self.Sd.shape

        # extract names of mets and rxns
        self.mets = list(self.Sd.index)
        self.rxns = list(self.Sd.columns)
        self.intermediates = list(set(self.mets) - set(homeostatic_metabolites))

        # steady state indices, secretion indices
        self.intermediates_idx = [self.mets.index(met) for met in self.intermediates]
        self.penalty_idx = [self.rxns.index(rxn) for rxn in self.rxns if rxn not in free_reactions]
=======
        stoich_arr: Iterable[dict],
        metabolites: Iterable[list],
        reactions: Iterable[list],
        homeostatic_metabolites: Iterable[str],
        kinetic_reactions: Iterable[str]
    ):
        self.S_orig = csr_matrix(stoich_arr.astype(np.float64))
        self.S_exch = None
        self.n_mets, self.n_orig_rxns = self.S_orig.shape
        self.mets = metabolites
        self.met_map = {metabolite: i for i, metabolite in enumerate(metabolites)}
        self.rxns = reactions
        self.rxn_map = {reaction: i for i, reaction in enumerate(reactions)}
        self.kinetic_rxn_idx = np.array([self.rxn_map[rxn] for rxn in kinetic_reactions])

        # steady state indices, secretion indices
        self.intermediates = list(set(self.mets) - set(homeostatic_metabolites))
        self.intermediates_idx = np.array([self.met_map[met] for met in self.intermediates])
        self.homeostatic_idx = np.array([self.met_map[met] for met in homeostatic_metabolites])
        # TODO (Cyrus) - use name provided
        self.maintenance_idx = self.rxn_map['maintenance_reaction']
>>>>>>> d7d9e254

        self.set_up = False

    def set_up_exchanges(self,
        exchanges: Iterable[str],
        uptakes: Iterable[str]
    ):
        """Set up exchange reactions for the network flow model. Exchanges allow certain metabolites to have flow out of
        the system. Uptakes allow certain metabolites to also have flow into the system."""
        all_exchanges = exchanges.copy()
<<<<<<< HEAD
        all_exchanges.extend(uptakes)

        self.Se = pd.DataFrame(index=self.Sd.index)
=======
        all_exchanges.update(uptakes)
        
        # All exchanges can secrete but only uptakes go in both directions
        self.S_exch = np.zeros((self.n_mets, len(exchanges) + len(uptakes)))
        self.exchanges = []
        self.secretion_idx = []
        exch_idx = 0
>>>>>>> d7d9e254
        for met in all_exchanges:
            exch_name = met + " exchange"
            met_idx = self.met_map[met]
            if met in uptakes:
                self.S_exch[met_idx, exch_idx] = 1
                self.exchanges.append(exch_name)
                exch_idx += 1
            self.exchanges.append(exch_name + " rev")
            self.secretion_idx.append(exch_idx)
            self.S_exch[met_idx, exch_idx] = -1
            exch_idx += 1

        self.S_exch = csr_matrix(self.S_exch)

        _, self.n_exch_rxns = self.S_exch.shape

<<<<<<< HEAD
        self.secretion_idx = np.where(self.S_exch.sum(axis=0) == -1)[0]
        self.maintenance_idx = self.rxns.index("maintenance_reaction")  # TODO (Cyrus) - use name provided

    def solve(self,
              homeostatic_targets: Mapping[str, float],
              kinetic_targets: Mapping[str, float],
              maintenance_target: float = 0,
              reaction_catalyst_counts: Mapping[str, int] = None,
              objective_weights: Mapping[str, float] = None,
              upper_flux_bound: float = 100
              ) -> FlowResult:
        """Solve the network flow model for fluxes and dm/dt values."""

        homeostatic_arr = [[self.mets.index(met), target] for met, target in homeostatic_targets.items()]
        homeostatic_idx, homeostatic_target = np.array(homeostatic_arr, dtype=np.int64)[:, 0], np.array(
            homeostatic_arr)[:, 1]

        kinetic_array = [[self.rxns.index(rxn), target] for rxn, target in kinetic_targets.items()]
        kinetic_idx, kinetic_target = np.array(kinetic_array, dtype=np.int64)[:, 0], np.array(kinetic_array)[:, 1]

        if reaction_catalyst_counts is not None:
            catalyst_array = [[self.rxns.index(rxn), target] for rxn, target in reaction_catalyst_counts.items()]
            catalyst_idx, catalyst_target = np.array(catalyst_array, dtype=np.int64)[:, 0], np.array(catalyst_array)[:,
                                                                                            1]
            z_idx, nz_idx = catalyst_idx[catalyst_target == 0], catalyst_idx[catalyst_target != 0]

=======
        self.secretion_idx = np.array(self.secretion_idx, dtype=int)

    def solve(self,
        homeostatic_targets: Iterable[float],
        maintenance_target: float,
        kinetic_targets: Iterable[float],
        binary_kinetic_idx: Iterable[int],
        objective_weights: Mapping[str, float],
        upper_flux_bound: float = 100
    ) -> FlowResult:
        """Solve the network flow model for fluxes and dm/dt values."""
>>>>>>> d7d9e254
        # set up variables
        v = cp.Variable(self.n_orig_rxns)
        e = cp.Variable(self.n_exch_rxns)
        dm = self.S_orig @ v + self.S_exch @ e
        exch = self.S_exch @ e

        constr = []
        constr.append(dm[self.intermediates_idx] == 0)
        constr.append(v[self.maintenance_idx] == maintenance_target)
<<<<<<< HEAD

        if reaction_catalyst_counts is not None:
            constr.append(v[z_idx] == 0)

        # constr.append(dm[homeostatic_idx[]] == homeostatic_target)
        constr.extend([v >= 0, v <= upper_flux_bound, e >= 0, e <= upper_flux_bound])
=======
        # If enzymes not present, constrain rxn flux to 0
        if len(binary_kinetic_idx):
            constr.append(v[binary_kinetic_idx] == 0)
        # TODO (Cyrus) - make this a parameter
        constr.extend([v >= 0, v <= upper_flux_bound, e >= 0,
            e <= upper_flux_bound])
>>>>>>> d7d9e254

        loss = 0
        loss += cp.norm1(dm[self.homeostatic_idx] - homeostatic_targets)
        loss += objective_weights['secretion'] * (cp.sum(e[self.secretion_idx]))
<<<<<<< HEAD
        loss += objective_weights['efficiency'] * (cp.sum(v[self.penalty_idx]))
        # loss += objective_weights['efficiency'] * cp.sum(cp.multiply(v, 1/np.log(catalyst_target+2)))   # TODO is nz_idx necessary?
        loss += objective_weights['kinetics'] * cp.norm1(v[kinetic_idx] - kinetic_target)
=======
        loss += objective_weights['efficiency'] * (cp.sum(v))
        loss += objective_weights['kinetics'] * cp.norm1(
            v[self.kinetic_rxn_idx] - kinetic_targets)
>>>>>>> d7d9e254

        p = cp.Problem(
            cp.Minimize(loss),
            constr
        )

        p.solve(solver=cp.GLOP, verbose=False)
        if p.status != "optimal":
            raise ValueError("Network flow model of metabolism did not "
                "converge to an optimal solution.")

<<<<<<< HEAD
        velocities, dm_dt, exchanges = np.array(v.value), np.array(dm.value), np.array(exch.value)
        velocities = {self.rxns[i]: velocities[i] for i in range(len(velocities))}
        dm_dt = {self.mets[i]: dm_dt[i] for i in range(len(dm_dt))}
        exchanges = {self.mets[i]: exchanges[i] for i in range(len(exchanges))}
=======
        velocities = np.array(v.value)
        dm_dt = np.array(dm.value)
        exchanges = np.array(exch.value)
>>>>>>> d7d9e254
        objective = p.value

        return FlowResult(velocities=velocities,
                          dm_dt=dm_dt,
                          exchanges=exchanges,
                          objective=objective)

# TODO (Cyrus) - Consider adding test with toy network.<|MERGE_RESOLUTION|>--- conflicted
+++ resolved
@@ -15,7 +15,7 @@
 
 from ecoli.processes.registries import topology_registry
 import cvxpy as cp
-from typing import Iterable, Mapping, Any
+from typing import Iterable, Mapping
 from dataclasses import dataclass
 
 COUNTS_UNITS = units.mmol
@@ -26,16 +26,11 @@
 CONVERSION_UNITS = MASS_UNITS * TIME_UNITS / VOLUME_UNITS
 GDCW_BASIS = units.mmol / units.g / units.h
 
-# TODO Do in ParCa. This is a hack to get the model to run.
-BAD_RXNS = ["RXN-12440", "TRANS-RXN-121", "TRANS-RXN-300", "TRANS-RXN-8", "R15-RXN-MET/CPD-479//CPD-479/MET.25.",
-            "DISULFOXRED-RXN[CCO-PERI-BAC]-MONOMER0-4152/MONOMER0-4438//MONOMER0-4438/MONOMER0-4152.71.", ]
-
-FREE_RXNS = ["TRANS-RXN-145", "TRANS-RXN0-545", "TRANS-RXN0-474"]
 
 NAME = 'ecoli-metabolism-redux'
 TOPOLOGY = topology_registry.access('ecoli-metabolism')
 # TODO (Cyrus) - Re-add when kinetics are added.
-TOPOLOGY['first_update'] = ("deriver_skips", "metabolism-redux",)
+# TOPOLOGY['kinetic_flux_targets'] = ('rates', 'fluxes')
 topology_registry.register(NAME, TOPOLOGY)
 
 
@@ -59,21 +54,6 @@
     def __init__(self, parameters):
         super().__init__(parameters)
 
-<<<<<<< HEAD
-        # config initialization
-        stoichiometry_raw = self.parameters['stoichiometry']
-        maintenance_reaction = self.parameters['maintenance_reaction']
-
-        # TODO (Cyrus) - Remove this when we have a better way to handle these reactions.
-        # generate carbon mistake in parca, efflux/influx proton gen, mass gen
-        self.stoichiometry = []
-        for i, rxn in enumerate(stoichiometry_raw):
-            if rxn['reaction id'] not in BAD_RXNS:
-                self.stoichiometry.append(rxn)
-
-        self.stoichiometry.append({'reaction id': 'maintenance_reaction',
-                                   'stoichiometry': maintenance_reaction, 'enzyme': []})
-=======
         stoich_dict = dict(sorted(self.parameters['stoich_dict'].items()))
         # TODO (Cyrus) - Remove when have a better way to handle these rxns.
         # ParCa mistakes in carbon gen, efflux/influx proton gen, mass gen
@@ -114,7 +94,6 @@
                 self.enzyme_catalyzed_rxn_idx.append(col_idx)
                 self.catalyzed_rxn_enzymes_idx.append(enzyme_idx)
         self.enzyme_catalyzed_rxn_idx = np.array(self.enzyme_catalyzed_rxn_idx)
->>>>>>> d7d9e254
 
         self.media_id = self.parameters['media_id']
         self.cell_density = self.parameters['cell_density']
@@ -158,24 +137,12 @@
             for conc in conc_dict.values()])
 
         # Network flow initialization
-<<<<<<< HEAD
-        stoichiometric_matrix_dict = {item["reaction id"]: item["stoichiometry"] for item in self.stoichiometry}
-
-        self.network_flow_model = NetworkFlowModel(reactions=stoichiometric_matrix_dict,
-                                                   homeostatic_metabolites=self.homeostatic_objective,
-                                                   free_reactions=FREE_RXNS)
-
-        # for ports schema # TODO (Cyrus) - Remove some of these. They are not used.
-        self.metabolite_names_for_nutrients = self.get_port_metabolite_names(conc_dict)
-        self.aa_names = self.parameters['aa_names']
-=======
         self.network_flow_model = NetworkFlowModel(
             self.stoichiometry, self.metabolite_names,
             self.reaction_names, self.homeostatic_metabolites,
             self.kinetic_constraint_reactions)
 
         # important bulk molecule names
->>>>>>> d7d9e254
         self.catalyst_ids = self.parameters['catalyst_ids']
         self.aa_names = self.parameters['aa_names']
         self.kinetic_constraint_enzymes = self.parameters[
@@ -222,37 +189,6 @@
             },
 
             'listeners': {
-<<<<<<< HEAD
-                'mass': {
-                    # TODO (Matt -> Cyrus): These should not be using a divider. Mass listener should run before metabolism after division.
-                    'cell_mass': {'_default': 0.0,
-                                  '_divider': 'split'},
-                    'dry_mass': {'_default': 0.0,
-                                 '_divider': 'split'}},
-
-                'fba_results': {
-                    'estimated_fluxes': {'_default': {}, '_updater': 'set', '_emit': True},
-                    'estimated_homeostatic_dmdt': {'_default': {}, '_updater': 'set', '_emit': True},
-                    'target_homeostatic_dmdt': {'_default': {}, '_updater': 'set', '_emit': True},
-                    'target_kinetic_fluxes': {'_default': {}, '_updater': 'set', '_emit': True},
-                    'target_kinetic_bounds': {'_default': {}, '_updater': 'set', '_emit': False},
-                    'estimated_exchange_dmdt': {'_default': {}, '_updater': 'set', '_emit': True},
-                    'estimated_intermediate_dmdt': {'_default': {}, '_updater': 'set', '_emit': True},
-                    'maintenance_target': {'_default': {}, '_updater': 'set', '_emit': True},
-                    'reaction_catalyst_counts': {'_default': {}, '_updater': 'set', '_emit': True},
-                    'time_per_step': {'_default': 0.0, '_updater': 'set', '_emit': True},
-
-                    'unconstrained_molecules': {'_default': [], '_updater': 'set', '_emit': True},
-                    'constrained_molecules': {'_default': {}, '_updater': 'set', '_emit': True},
-                },
-            },
-            'evolvers_ran': {'_default': True},
-            'first_update': {
-                '_default': True,
-                '_updater': 'set',
-                '_divider': {'divider': 'set_value', 'config': {'value': True}},
-            }
-=======
                 'mass': listener_schema({
                     'cell_mass': 0.0,
                     'dry_mass': 0.0}),
@@ -290,7 +226,6 @@
                     'config': {'value': True}},
             },
             'evolvers_ran': {'_default': True},
->>>>>>> d7d9e254
         }
 
     def update_condition(self, timestep, states):
@@ -313,18 +248,6 @@
                 self.kinetic_constraint_substrates, bulk_ids)
 
         # metabolites not in either set are constrained to zero uptake.
-<<<<<<< HEAD
-        unconstrained_uptake = states['environment']['exchange_data']['unconstrained']
-        constrained_uptake = states['environment']['exchange_data']['constrained']
-        self.allowed_exchange_uptake = list(unconstrained_uptake) + list(constrained_uptake.keys())
-        self.disallowed_exchange_uptake = list(set(self.exchange_molecules) - set(self.allowed_exchange_uptake))
-        self.exchange_molecules = list(set(self.exchange_molecules).union(set(self.allowed_exchange_uptake)))
-
-        # extract the states from the ports
-        current_metabolite_counts = states['metabolites']
-        self.timestep = self.calculate_timestep(
-            states)  # TODO (Cyrus) - this will break when quicker processes are added
-=======
         exchange_data = states['environment']['exchange_data']
         unconstrained_uptake = exchange_data['unconstrained']
         constrained_uptake =  exchange_data['constrained']
@@ -347,22 +270,16 @@
         homeostatic_metabolite_counts = counts(states['bulk'],
             self.homeostatic_metabolite_idx)
         self.timestep = self.calculate_timestep(states)
->>>>>>> d7d9e254
 
         # TODO (Cyrus) - Implement kinetic model
         # kinetic_flux_targets = states['kinetic_flux_targets']
         # needed for kinetics
         current_catalyst_counts = counts(states['bulk'], self.catalyst_idx)
         translation_gtp = states['polypeptide_elongation']['gtp_to_hydrolyze']
-<<<<<<< HEAD
-        kinetic_enzyme_counts = states['kinetics_enzymes']  # kinetics related
-        kinetic_substrate_counts = states['kinetics_substrates']
-=======
         kinetic_enzyme_counts = counts(states['bulk'],
             self.kinetics_enzymes_idx) # kinetics related
         kinetic_substrate_counts = counts(states['bulk'],
             self.kinetics_substrates_idx)
->>>>>>> d7d9e254
 
         # cell mass difference for calculating GAM
         if self.cell_mass is not None:
@@ -390,57 +307,6 @@
         total_maintenance = flux_gam + flux_ngam + flux_gtp
         maintenance_target = total_maintenance.asNumber()
 
-<<<<<<< HEAD
-        # reaction catalyst counts. If no catalysts, set to one. Otherwise, set to current counts.
-        reaction_catalyst_counts = {}
-        for rxn in self.stoichiometry:
-            if rxn['enzyme']:
-                # sum of catalyst counts
-                reaction_catalyst_counts[rxn['reaction id']] = sum(
-                    [current_catalyst_counts[enzyme] for enzyme in rxn['enzyme']])
-            else:
-                reaction_catalyst_counts[rxn['reaction id']] = 1
-
-        current_metabolite_concentrations = {str(key): value * self.counts_to_molar for key, value in
-                                             current_metabolite_counts.items()}
-        target_homeostatic_dmdt = {str(key): ((self.homeostatic_objective[key] * CONC_UNITS
-                                               - current_metabolite_concentrations[key]) / self.timestep).asNumber()
-                                   for key, value in self.homeostatic_objective.items()}
-
-        # Need to run set_molecule_levels and set_reaction_bounds for homeostatic solution.
-        # set molecule_levels requires exchange_constraints from dataclass.
-
-        # kinetic constraints # TODO (Cyrus) eventually collect isozymes in single reactions, map enzymes to reacts
-        #  via stoich instead of kinetic_constraint_reactions
-        kinetic_enzyme_conc = self.counts_to_molar * array_from(kinetic_enzyme_counts)
-        kinetic_substrate_conc = self.counts_to_molar * array_from(kinetic_substrate_counts)
-        kinetic_constraints = self.get_kinetic_constraints(kinetic_enzyme_conc, kinetic_substrate_conc)  # kinetic
-        enzyme_kinetic_boundaries = ((self.timestep * units.s) * kinetic_constraints).asNumber(CONC_UNITS).astype(float)
-        enzyme_kinetic_reactions = self.kinetic_constraint_reactions
-
-        # remove redundant kinetic reactions
-        target_kinetic_bounds = {
-            enzyme_kinetic_reactions[i]: (enzyme_kinetic_boundaries[i, 0], enzyme_kinetic_boundaries[i, 2])
-            for i in range(len(enzyme_kinetic_reactions)) if enzyme_kinetic_reactions[i] is not None}
-
-        target_kinetic_values = {enzyme_kinetic_reactions[i]: enzyme_kinetic_boundaries[i, 1]
-                                 for i in range(len(enzyme_kinetic_reactions)) if
-                                 enzyme_kinetic_reactions[i] is not None}
-
-        # set up network flow model exchanges and uptakes
-        if not self.network_flow_model.set_up:
-            self.network_flow_model.set_up_exchanges(self.exchange_molecules, self.allowed_exchange_uptake)
-
-        # TODO (Cyrus) solve network flow problem to get fluxes
-        solution: FlowResult = self.network_flow_model.solve(homeostatic_targets=target_homeostatic_dmdt,
-                                                             maintenance_target=maintenance_target[
-                                                                 'maintenance_reaction'],
-                                                             kinetic_targets=target_kinetic_values,
-                                                             reaction_catalyst_counts=reaction_catalyst_counts,
-                                                             objective_weights={'secretion': 0.01, 'efficiency': 0.0001,
-                                                                                'kinetics': 0.000001},
-                                                             upper_flux_bound=100000000)
-=======
         # binary kinetic targets
         reaction_catalyst_counts = np.array([sum([current_catalyst_counts[
             enzyme_idx] for enzyme_idx in enzymes_idx]) for enzymes_idx
@@ -478,33 +344,11 @@
             kinetic_targets=target_kinetic_values,
             binary_kinetic_idx=binary_kinetic_idx,
             objective_weights=objective_weights)
->>>>>>> d7d9e254
 
         self.reaction_fluxes = solution.velocities
         self.metabolite_dmdt = solution.dm_dt
         self.metabolite_exchange = solution.exchanges
 
-<<<<<<< HEAD
-        # recalculate flux concentrations to counts # TODO Put these into update
-        estimated_reaction_fluxes = self.concentrationToCounts(self.reaction_fluxes)
-        metabolite_dmdt_counts = self.concentrationToCounts(self.metabolite_dmdt)
-        target_kinetic_flux = self.concentrationToCounts(target_kinetic_values)
-        target_maintenance_flux = self.concentrationToCounts(maintenance_target)
-        target_homeostatic_dmdt = self.concentrationToCounts(target_homeostatic_dmdt)
-        estimated_exchange_dmdt = self.concentrationToCounts(self.metabolite_exchange)
-        target_kinetic_bounds = self.concentrationToCounts(target_kinetic_bounds)
-
-        # Include all concentrations that will be present in a sim for constant length listeners. doesn't affect fba.
-        for met in self.metabolite_names_for_nutrients:
-            if met not in target_homeostatic_dmdt:
-                target_homeostatic_dmdt[str(met)] = 0.
-
-        estimated_homeostatic_dmdt = {str(key): metabolite_dmdt_counts[key] for key in
-                                      self.homeostatic_objective.keys()}
-        intermediates = list(
-            set(metabolite_dmdt_counts.keys()) - set(self.exchange_molecules) - set(self.homeostatic_objective.keys()))
-        estimated_intermediate_dmdt = {str(key): metabolite_dmdt_counts[key] for key in intermediates}
-=======
 
         # recalculate flux concentrations to counts
         estimated_reaction_fluxes = self.concentrationToCounts(
@@ -529,7 +373,6 @@
         estimated_exchange_dmdt = {metabolite: exchange
             for metabolite, exchange in zip(self.network_flow_model.mets,
             estimated_exchange_array) if exchange != 0}
->>>>>>> d7d9e254
 
         return {
             'bulk': [(self.homeostatic_metabolite_idx, estimated_homeostatic_dmdt)],
@@ -546,11 +389,9 @@
                     'estimated_exchange_dmdt': estimated_exchange_dmdt,
                     'estimated_intermediate_dmdt': estimated_intermediate_dmdt,
                     'maintenance_target': target_maintenance_flux,
-                    'reaction_catalyst_counts': reaction_catalyst_counts,
-                    'time_per_step': time.time(),
-
-                    'unconstrained_molecules': unconstrained_uptake,
-                    'constrained_molecules': constrained_uptake,
+                    'solution_fluxes': solution.velocities,
+                    'solution_dmdt': solution.dm_dt,
+                    'time_per_step': time.time()
                 }
             }
         }
@@ -596,26 +437,7 @@
     # TODO Documentation
     """A network flow model for estimating fluxes in the metabolic network based on network structure. Flow is mainly
     driven by precursor demand (homeostatic objective) and availability of nutrients."""
-
     def __init__(self,
-<<<<<<< HEAD
-                 reactions: Iterable[dict],
-                 homeostatic_metabolites: Iterable[str],
-                 free_reactions: Iterable[str]):
-
-        # pandas automatically creates S matrix from dict of dicts, then we fill zeros in remainder
-        self.Sd = pd.DataFrame.from_dict(reactions, dtype=np.int8).fillna(0).astype(np.int8)
-        self.n_mets, self.n_orig_rxns = self.Sd.shape
-
-        # extract names of mets and rxns
-        self.mets = list(self.Sd.index)
-        self.rxns = list(self.Sd.columns)
-        self.intermediates = list(set(self.mets) - set(homeostatic_metabolites))
-
-        # steady state indices, secretion indices
-        self.intermediates_idx = [self.mets.index(met) for met in self.intermediates]
-        self.penalty_idx = [self.rxns.index(rxn) for rxn in self.rxns if rxn not in free_reactions]
-=======
         stoich_arr: Iterable[dict],
         metabolites: Iterable[list],
         reactions: Iterable[list],
@@ -637,9 +459,7 @@
         self.homeostatic_idx = np.array([self.met_map[met] for met in homeostatic_metabolites])
         # TODO (Cyrus) - use name provided
         self.maintenance_idx = self.rxn_map['maintenance_reaction']
->>>>>>> d7d9e254
-
-        self.set_up = False
+
 
     def set_up_exchanges(self,
         exchanges: Iterable[str],
@@ -648,11 +468,6 @@
         """Set up exchange reactions for the network flow model. Exchanges allow certain metabolites to have flow out of
         the system. Uptakes allow certain metabolites to also have flow into the system."""
         all_exchanges = exchanges.copy()
-<<<<<<< HEAD
-        all_exchanges.extend(uptakes)
-
-        self.Se = pd.DataFrame(index=self.Sd.index)
-=======
         all_exchanges.update(uptakes)
         
         # All exchanges can secrete but only uptakes go in both directions
@@ -660,7 +475,6 @@
         self.exchanges = []
         self.secretion_idx = []
         exch_idx = 0
->>>>>>> d7d9e254
         for met in all_exchanges:
             exch_name = met + " exchange"
             met_idx = self.met_map[met]
@@ -677,34 +491,6 @@
 
         _, self.n_exch_rxns = self.S_exch.shape
 
-<<<<<<< HEAD
-        self.secretion_idx = np.where(self.S_exch.sum(axis=0) == -1)[0]
-        self.maintenance_idx = self.rxns.index("maintenance_reaction")  # TODO (Cyrus) - use name provided
-
-    def solve(self,
-              homeostatic_targets: Mapping[str, float],
-              kinetic_targets: Mapping[str, float],
-              maintenance_target: float = 0,
-              reaction_catalyst_counts: Mapping[str, int] = None,
-              objective_weights: Mapping[str, float] = None,
-              upper_flux_bound: float = 100
-              ) -> FlowResult:
-        """Solve the network flow model for fluxes and dm/dt values."""
-
-        homeostatic_arr = [[self.mets.index(met), target] for met, target in homeostatic_targets.items()]
-        homeostatic_idx, homeostatic_target = np.array(homeostatic_arr, dtype=np.int64)[:, 0], np.array(
-            homeostatic_arr)[:, 1]
-
-        kinetic_array = [[self.rxns.index(rxn), target] for rxn, target in kinetic_targets.items()]
-        kinetic_idx, kinetic_target = np.array(kinetic_array, dtype=np.int64)[:, 0], np.array(kinetic_array)[:, 1]
-
-        if reaction_catalyst_counts is not None:
-            catalyst_array = [[self.rxns.index(rxn), target] for rxn, target in reaction_catalyst_counts.items()]
-            catalyst_idx, catalyst_target = np.array(catalyst_array, dtype=np.int64)[:, 0], np.array(catalyst_array)[:,
-                                                                                            1]
-            z_idx, nz_idx = catalyst_idx[catalyst_target == 0], catalyst_idx[catalyst_target != 0]
-
-=======
         self.secretion_idx = np.array(self.secretion_idx, dtype=int)
 
     def solve(self,
@@ -716,7 +502,6 @@
         upper_flux_bound: float = 100
     ) -> FlowResult:
         """Solve the network flow model for fluxes and dm/dt values."""
->>>>>>> d7d9e254
         # set up variables
         v = cp.Variable(self.n_orig_rxns)
         e = cp.Variable(self.n_exch_rxns)
@@ -726,34 +511,19 @@
         constr = []
         constr.append(dm[self.intermediates_idx] == 0)
         constr.append(v[self.maintenance_idx] == maintenance_target)
-<<<<<<< HEAD
-
-        if reaction_catalyst_counts is not None:
-            constr.append(v[z_idx] == 0)
-
-        # constr.append(dm[homeostatic_idx[]] == homeostatic_target)
-        constr.extend([v >= 0, v <= upper_flux_bound, e >= 0, e <= upper_flux_bound])
-=======
         # If enzymes not present, constrain rxn flux to 0
         if len(binary_kinetic_idx):
             constr.append(v[binary_kinetic_idx] == 0)
         # TODO (Cyrus) - make this a parameter
         constr.extend([v >= 0, v <= upper_flux_bound, e >= 0,
             e <= upper_flux_bound])
->>>>>>> d7d9e254
 
         loss = 0
         loss += cp.norm1(dm[self.homeostatic_idx] - homeostatic_targets)
         loss += objective_weights['secretion'] * (cp.sum(e[self.secretion_idx]))
-<<<<<<< HEAD
-        loss += objective_weights['efficiency'] * (cp.sum(v[self.penalty_idx]))
-        # loss += objective_weights['efficiency'] * cp.sum(cp.multiply(v, 1/np.log(catalyst_target+2)))   # TODO is nz_idx necessary?
-        loss += objective_weights['kinetics'] * cp.norm1(v[kinetic_idx] - kinetic_target)
-=======
         loss += objective_weights['efficiency'] * (cp.sum(v))
         loss += objective_weights['kinetics'] * cp.norm1(
             v[self.kinetic_rxn_idx] - kinetic_targets)
->>>>>>> d7d9e254
 
         p = cp.Problem(
             cp.Minimize(loss),
@@ -765,16 +535,9 @@
             raise ValueError("Network flow model of metabolism did not "
                 "converge to an optimal solution.")
 
-<<<<<<< HEAD
-        velocities, dm_dt, exchanges = np.array(v.value), np.array(dm.value), np.array(exch.value)
-        velocities = {self.rxns[i]: velocities[i] for i in range(len(velocities))}
-        dm_dt = {self.mets[i]: dm_dt[i] for i in range(len(dm_dt))}
-        exchanges = {self.mets[i]: exchanges[i] for i in range(len(exchanges))}
-=======
         velocities = np.array(v.value)
         dm_dt = np.array(dm.value)
         exchanges = np.array(exch.value)
->>>>>>> d7d9e254
         objective = p.value
 
         return FlowResult(velocities=velocities,
