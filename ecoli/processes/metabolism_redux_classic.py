--- conflicted
+++ resolved
@@ -782,17 +782,9 @@
         solver=cp.MOSEK,
     )
 
-<<<<<<< HEAD
-    # print(flux_sum_part_obj.value)
-
-    assert np.isclose(
-        solution.velocities, np.array([1, 1, 0])
-    ).all(), "Network flow toy model did not converge to correct solution."
-=======
     assert np.isclose(solution.velocities, np.array([1, 1, 0])).all(), (
         "Network flow toy model did not converge to correct solution."
     )
->>>>>>> deeddff5
 
 
 # TODO (Cyrus) Add test for entire process
