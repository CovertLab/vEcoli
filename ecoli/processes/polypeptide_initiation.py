"""
PolypeptideInitiation

Polypeptide initiation sub-model.
"""

from typing import cast

import numpy as np

from vivarium.core.process import Process
from vivarium.core.composition import simulate_process
from vivarium.library.dict_utils import deep_merge

from ecoli.library.schema import (
    arrays_from, arrays_to, add_elements, bulk_schema)

from wholecell.utils import units
from wholecell.utils.fitting import normalize
from six.moves import zip


class PolypeptideInitiation(Process):
    name = 'ecoli-polypeptide-initiation'

    defaults = {
        'protein_lengths': [],
        'translation_efficiencies': [],
        'active_ribosome_fraction': {},
        'elongation_rates': {},
        'variable_elongation': False,
        'make_elongation_rates': lambda x: [],
        'protein_index_to_TU_index': [],
        'all_TU_ids': [],
        'all_mRNA_ids': [],
        'ribosome30S': 'ribosome30S',
        'ribosome50S': 'ribosome50S',
        'seed': 0,
        'shuffle_indexes': None,
        # partitioning flags
        'request_only': False,
        'evolve_only': False,}

    def __init__(self, parameters=None):
        super().__init__(parameters)

        # Load parameters
        self.protein_lengths = self.parameters['protein_lengths']
        self.translation_efficiencies = self.parameters['translation_efficiencies']
        self.active_ribosome_fraction = self.parameters['active_ribosome_fraction']
        self.ribosome_elongation_rates_dict = self.parameters['elongation_rates']
        self.variable_elongation = self.parameters['variable_elongation']
        self.make_elongation_rates = self.parameters['make_elongation_rates']
        
        # Get indexes from proteins to transcription units
        self.protein_index_to_TU_index = self.parameters['protein_index_to_TU_index']
        
        # Build matrix to convert transcription unit counts to mRNA counts
        self.all_TU_ids = self.parameters['all_TU_ids']
        self.all_mRNA_ids = self.parameters['all_mRNA_ids']
        self.n_TUs = len(self.all_TU_ids)
        self.n_mRNAs = len(self.all_mRNA_ids)

        self.TU_counts_to_mRNA_counts = np.zeros(
            (self.n_mRNAs, self.n_TUs), dtype=np.float64)

        self.TU_id_to_index = {TU_id: i for i, TU_id in enumerate(self.all_TU_ids)}
        for i, mRNA_id in enumerate(self.all_mRNA_ids):
            self.TU_counts_to_mRNA_counts[i, self.TU_id_to_index[mRNA_id]] = 1

        # Determine changes from parameter shuffling variant
        self.shuffle_indexes = self.parameters['shuffle_indexes']
        if self.shuffle_indexes:
            self.translation_efficiencies = self.translation_efficiencies[self.shuffle_indexes]

        self.ribosome30S = self.parameters['ribosome30S']
        self.ribosome50S = self.parameters['ribosome50S']

        self.seed = self.parameters['seed']
        self.random_state = np.random.RandomState(seed = self.seed)
        self.ribosome_index = 30000

        self.empty_update = {
            'listeners': {
                'ribosome_data': {
                    'ribosomes_initialized': 0,
                    'prob_translation_per_transcript': 0.0}}}
        
        self.request_only = self.parameters['request_only']
        self.evolve_only = self.parameters['evolve_only']

    def ports_schema(self):
        return {
            'environment': {
                'media_id': {
                    '_default': '',
                    '_updater': 'set'}},
            'listeners': {
                'ribosome_data': {
                    'ribosomes_initialized': {
                        '_default': 0,
                        '_updater': 'set',
                        '_emit': True},
                    'prob_translation_per_transcript': {
                        '_default': [],
                        '_updater': 'set',
                        '_emit': True},
                    'effective_elongation_rate': {
                        '_default': 0.0,
                        '_updater': 'set',
                        '_emit': True}}},
            'active_ribosome': {
                '*': {
                    'unique_index': {'_default': 0},
                    'protein_index': {'_default': 0},
                    'peptide_length': {'_default': 0, '_emit': True},
                    'mRNA_index': {'_default': 0},
                    'pos_on_mRNA': {'_default': 0, '_emit': True}}},
            'RNA': {
                '*': {
                    'TU_index': {'_default': 0},
                    'can_translate': {'_default': False},
                    'unique_index': {'_default': 0}}},
<<<<<<< HEAD
            'subunits': {
                self.ribosome30S: {
                    '_default': 0,
                    '_emit': True},
                self.ribosome50S: {
                    '_default': 0,
                    '_emit': True}}}
    
    def calculate_request(self, timestep, states):
        current_media_id = states['environment']['media_id']
        
        requests = {}
        requests['subunits'] = states['subunits']
=======
            'subunits': bulk_schema([
                self.ribosome30S,
                self.ribosome50S])}
>>>>>>> 6dfcdda9

        self.fracActiveRibosome = self.active_ribosome_fraction[current_media_id]

        # Read ribosome elongation rate from last timestep
        self.ribosomeElongationRate = states['listeners']['ribosome_data'][
            'effective_elongation_rate']
        # If the ribosome elongation rate is zero (which is always the case for
        # the first timestep), set ribosome elongation rate to the one in
        # dictionary
        if self.ribosomeElongationRate == 0:
            self.ribosomeElongationRate = self.ribosome_elongation_rates_dict[
                current_media_id].asNumber(units.aa / units.s)
        self.elongation_rates = self.make_elongation_rates(
            self.random_state,
            self.ribosomeElongationRate,
            1,  # want elongation rate, not lengths adjusted for time step
            self.variable_elongation)

        # Ensure rates are never zero
        self.elongation_rates = np.fmax(self.elongation_rates, 1)
        return requests
        
        
    def evolve_state(self, timestep, states):
        self.time_step = timestep
        # Calculate number of ribosomes that could potentially be initialized
        # based on counts of free 30S and 50S subunits
        inactive_ribosome_count = np.min([
            states['subunits'][self.ribosome30S],
            states['subunits'][self.ribosome50S]])

        # Get attributes of active (translatable) mRNAs
        TU_index_RNAs, can_translate, unique_index_RNAs = arrays_from(
            states['RNA'].values(),
            ['TU_index', 'can_translate', 'unique_index'])
        TU_index_active_mRNAs = TU_index_RNAs[can_translate]
        unique_index_active_mRNAs = unique_index_RNAs[can_translate]

        # Get counts of each type of active mRNA
        TU_counts = np.bincount(TU_index_active_mRNAs, minlength=self.n_TUs)
        mRNA_counts = self.TU_counts_to_mRNA_counts.dot(TU_counts)

        # Calculate initiation probabilities for ribosomes based on mRNA counts
        # and associated mRNA translational efficiencies
        protein_init_prob = normalize(
            mRNA_counts * self.translation_efficiencies)

        # Calculate actual number of ribosomes that should be activated based
        # on probabilities
        activation_prob = self.calculate_activation_prob(
            self.fracActiveRibosome,
            self.protein_lengths,
            self.elongation_rates,
            protein_init_prob,
            timestep)

        n_ribosomes_to_activate = np.int64(activation_prob * inactive_ribosome_count)

        if n_ribosomes_to_activate == 0:
            return self.empty_update

        # Sample multinomial distribution to determine which mRNAs have full
        # 70S ribosomes initialized on them
        n_new_proteins = self.random_state.multinomial(
            n_ribosomes_to_activate,
            protein_init_prob)

        # Build attributes for active ribosomes.
        # Each ribosome is assigned a protein index for the protein that
        # corresponds to the polypeptide it will polymerize. This is done in
        # blocks of protein ids for efficiency.
        protein_indexes = np.empty(n_ribosomes_to_activate, np.int64)
        mRNA_indexes = np.empty(n_ribosomes_to_activate, np.int64)
        nonzero_count = (n_new_proteins > 0)
        start_index = 0

        for protein_index, counts in zip(
                np.arange(n_new_proteins.size)[nonzero_count],
                n_new_proteins[nonzero_count]):

            # Set protein index
            protein_indexes[start_index:start_index+counts] = protein_index

            # Get mask for active mRNA molecules that produce this protein
            mask = (TU_index_active_mRNAs == self.protein_index_to_TU_index[protein_index])
            n_mRNAs = np.count_nonzero(mask)

            # Distribute ribosomes among these mRNAs
            n_ribosomes_per_RNA = self.random_state.multinomial(
                counts, np.full(n_mRNAs, 1./n_mRNAs))

            # Get unique indexes of each mRNA
            mRNA_indexes[start_index:start_index + counts] = np.repeat(
                unique_index_active_mRNAs[mask], n_ribosomes_per_RNA)

            start_index += counts

        # Create active 70S ribosomes and assign their attributes
        new_ribosomes = arrays_to(
            n_ribosomes_to_activate, {
                'unique_index': np.arange(self.ribosome_index, self.ribosome_index + n_ribosomes_to_activate),
                'protein_index': protein_indexes,
                'peptide_length': np.zeros(cast(int, n_ribosomes_to_activate), dtype=np.int64),
                'mRNA_index': mRNA_indexes,
                'pos_on_mRNA': np.zeros(cast(int, n_ribosomes_to_activate), dtype=np.int64)})

        self.ribosome_index += n_ribosomes_to_activate
        # TODO -- this tracking of index seems messy -- can it automatically create new index?

        update = {
            'subunits': {
                self.ribosome30S: -n_new_proteins.sum(),
                self.ribosome50S: -n_new_proteins.sum()},
            'active_ribosome': add_elements(new_ribosomes, 'unique_index'), # {
                # '_add': [{
                #     'path': (ribosome['unique_index'],),
                #     'state': ribosome}
                #     for ribosome in new_ribosomes]},
            'listeners': {
                'ribosome_data': {
                    'ribosomes_initialized': n_new_proteins.sum(),
                    'prob_translation_per_transcript': protein_init_prob}}}

        return update

    def next_update(self, timestep, states):
        if self.request_only:
            update = self.calculate_request(timestep, states)
        elif self.evolve_only:
            update = self.evolve_state(timestep, states)
        else:
            requests = self.calculate_request(timestep, states)
            states = deep_merge(states, requests)
            update = self.evolve_state(timestep, states)
        return update

    def calculate_activation_prob(
            self,
            fracActiveRibosome,
            proteinLengths,
            ribosomeElongationRates,
            proteinInitProb,
            timeStepSec):
        """
        Calculates the expected ribosome termination rate based on the ribosome
        elongation rate
        Params:
            - allTranslationTimes: Vector of times required to translate each
            protein
            - allTranslationTimestepCounts: Vector of numbers of timesteps
            required to translate each protein
            - averageTranslationTimeStepCounts: Average number of timesteps
            required to translate a protein, weighted by initiation
            probabilities
            - expectedTerminationRate: Average number of terminations in one
            timestep for one protein
        """
        allTranslationTimes = 1. / ribosomeElongationRates * proteinLengths
        allTranslationTimestepCounts = np.ceil(allTranslationTimes / timeStepSec)
        averageTranslationTimestepCounts = np.dot(allTranslationTimestepCounts, proteinInitProb)
        expectedTerminationRate = 1.0 / averageTranslationTimestepCounts

        # Modify given fraction of active ribosomes to take into account early
        # terminations in between timesteps
        # allFractionTimeInactive: Vector of probabilities an "active" ribosome
        #   will in effect be "inactive" because it has terminated during a
        #   timestep
        # averageFractionTimeInactive: Average probability of an "active"
        #   ribosome being in effect "inactive", weighted by initiation
        #   probabilities
        # effectiveFracActiveRnap: New higher "goal" for fraction of active
        #   ribosomes, considering that the "effective" fraction is lower than
        #   what the listener sees
        allFractionTimeInactive = 1 - allTranslationTimes / timeStepSec / allTranslationTimestepCounts
        averageFractionTimeInactive = np.dot(allFractionTimeInactive, proteinInitProb)
        effectiveFracActiveRibosome = fracActiveRibosome * 1 / (1 - averageFractionTimeInactive)

        # Return activation probability that will balance out the expected
        # termination rate
        activationProb = effectiveFracActiveRibosome * expectedTerminationRate / (1 - effectiveFracActiveRibosome)

        # The upper bound for the activation probability is temporarily set to
        # 1.0 to prevent negative molecule counts. This will lower the fraction
        # of active ribosomes for timesteps longer than roughly 1.8s.
        if activationProb >= 1.0:
            activationProb = 1

        return activationProb


def test_polypeptide_initiation():
    def make_elongation_rates(
            self,
            random,
            base,
            time_step,
            variable_elongation=False):
        return base

    test_config = {
        'protein_lengths': np.array([25, 9, 12, 29]),
        'translation_efficiencies': normalize(np.array([0.1, 0.2, 0.3, 0.4])),
        'active_ribosome_fraction': {'minimal': 0.1},
        'elongation_rates': {'open': 10},
        'variable_elongation': False,
        'make_elongation_rates': make_elongation_rates,
        'protein_index_to_TU_index': np.arange(4),
        'all_TU_ids': ['wRNA', 'xRNA', 'yRNA', 'zRNA'],
        'all_mRNA_ids': ['wRNA', 'xRNA', 'yRNA', 'zRNA'],
        'ribosome30S': '30S',
        'ribosome50S': '50S',
        'seed': 0}

    polypeptide_initiation = PolypeptideInitiation(test_config)

    state = {
        'environment': {
            'media_id': 'minimal'},
        'listeners': {
            'ribosome_data': {
                'effective_elongation_rate': 11}},
        'subunits': {
            '30S': 2000,
            '50S': 3000},
        'RNA': {
            0: {
                'TU_index': 0,
                'can_translate': True,
                'unique_index': 0},
            1: {
                'TU_index': 0,
                'can_translate': False,
                'unique_index': 1},
            2: {
                'TU_index': 1,
                'can_translate': True,
                'unique_index': 2},
            3: {
                'TU_index': 2,
                'can_translate': True,
                'unique_index': 3},
            4: {
                'TU_index': 2,
                'can_translate': True,
                'unique_index': 4}}}

    settings = {
        'total_time': 10,
        'initial_state': state}

    data = simulate_process(polypeptide_initiation, settings)

    print(data)


if __name__ == "__main__":
    test_polypeptide_initiation()<|MERGE_RESOLUTION|>--- conflicted
+++ resolved
@@ -121,25 +121,15 @@
                     'TU_index': {'_default': 0},
                     'can_translate': {'_default': False},
                     'unique_index': {'_default': 0}}},
-<<<<<<< HEAD
-            'subunits': {
-                self.ribosome30S: {
-                    '_default': 0,
-                    '_emit': True},
-                self.ribosome50S: {
-                    '_default': 0,
-                    '_emit': True}}}
+            'subunits': bulk_schema([
+                self.ribosome30S,
+                self.ribosome50S])}
     
     def calculate_request(self, timestep, states):
         current_media_id = states['environment']['media_id']
         
         requests = {}
         requests['subunits'] = states['subunits']
-=======
-            'subunits': bulk_schema([
-                self.ribosome30S,
-                self.ribosome50S])}
->>>>>>> 6dfcdda9
 
         self.fracActiveRibosome = self.active_ribosome_fraction[current_media_id]
 
