--- conflicted
+++ resolved
@@ -27,11 +27,7 @@
         chromosome_replication_config = {
             'time_step': time_step,
             '_parallel': parallel,
-<<<<<<< HEAD
-
-=======
-            
->>>>>>> 64eda2b4
+
             'max_time_step': self.sim_data.process.replication.max_time_step,
             'get_dna_critical_mass': get_dna_critical_mass,
             'criticalInitiationMass': get_dna_critical_mass(doubling_time),
