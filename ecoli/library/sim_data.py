--- conflicted
+++ resolved
@@ -22,14 +22,11 @@
 
         self.seed = np.uint32(seed % np.iinfo(np.uint32).max)
         self.random_state = np.random.RandomState(seed=self.seed)
-<<<<<<< HEAD
-=======
 
         self.trna_charging = trna_charging
         self.ppgpp_regulation = ppgpp_regulation
 
         self.submass_indexes = MASSDIFFS
->>>>>>> 4891e2e7
 
         # load sim_data
         with open(sim_data_path, 'rb') as sim_data_file:
@@ -156,10 +153,6 @@
             'ppgpp': self.sim_data.molecule_ids.ppGpp,
             'synth_prob': self.sim_data.process.transcription.synth_prob_from_ppgpp,
             'copy_number': self.sim_data.process.replication.get_average_copy_number,
-<<<<<<< HEAD
-            'ppgpp_regulation': False,
-            'seed': self.random_state.randint(RAND_MAX)}
-=======
             'ppgpp_regulation': self.ppgpp_regulation,
 
             # attenuation
@@ -170,7 +163,6 @@
             # random seed
             'seed': self.random_state.randint(RAND_MAX)
         }
->>>>>>> 4891e2e7
 
         return transcript_initiation_config
 
@@ -196,9 +188,6 @@
             'ntp_ids': ["ATP[c]", "CTP[c]", "GTP[c]", "UTP[c]"],
             'variable_elongation': False,
             'make_elongation_rates': self.sim_data.process.transcription.make_elongation_rates,
-<<<<<<< HEAD
-            'seed': self.random_state.randint(RAND_MAX)}
-=======
 
             # attenuation
             'trna_attenuation': False,
@@ -215,7 +204,6 @@
 
             'submass_indexes': self.submass_indexes,
         }
->>>>>>> 4891e2e7
 
         return transcript_elongation_config
 
@@ -311,14 +299,9 @@
             'import_threshold': self.sim_data.external_state.import_constraint_threshold,
             'aa_from_trna': transcription.aa_from_trna,
             'gtpPerElongation': constants.gtp_per_translation,
-<<<<<<< HEAD
-            'ppgpp_regulation': False,
-            'trna_charging': False,
-=======
             'ppgpp_regulation': self.ppgpp_regulation,
             'mechanistic_supply': False,
             'trna_charging': self.trna_charging,
->>>>>>> 4891e2e7
             'translation_supply': False,
             'ribosome30S': self.sim_data.molecule_ids.s30_full_complex,
             'ribosome50S': self.sim_data.molecule_ids.s50_full_complex,
@@ -388,10 +371,7 @@
             '_parallel': parallel,
 
             'jit': False,
-<<<<<<< HEAD
-=======
             # TODO -- wcEcoli has this in 1/mmol, why?
->>>>>>> 4891e2e7
             'n_avogadro': self.sim_data.constants.n_avogadro.asNumber(1 / units.mmol),
             'cell_density': self.sim_data.constants.cell_density.asNumber(units.g / units.L),
             'moleculesToNextTimeStep': self.sim_data.process.two_component_system.molecules_to_next_time_step,
@@ -433,7 +413,6 @@
 
         return protein_degradation_config
 
-<<<<<<< HEAD
     def get_metabolism_gd_config(self, time_step=2, parallel=False):
         # Create reversible reactions from "reaction pairs" similar to original sim_data format.
         stoichiometry = dict(self.sim_data.process.metabolism.reaction_stoich)
@@ -497,10 +476,7 @@
 
         return metabolism_config
 
-    def get_metabolism_config(self, time_step=2, parallel=False):
-=======
     def get_metabolism_config(self, time_step=2, parallel=False, deriver_mode=False):
->>>>>>> 4891e2e7
         metabolism_config = {
             'time_step': time_step,
             '_parallel': parallel,
@@ -541,15 +517,11 @@
             'get_masses': self.sim_data.getter.get_masses,
             'doubling_time': self.sim_data.condition_to_doubling_time[self.sim_data.condition],
             'amino_acid_ids': sorted(self.sim_data.amino_acid_code_to_id_ordered.values()),
-<<<<<<< HEAD
-            'seed': self.random_state.randint(RAND_MAX)}
-=======
             'seed': self.random_state.randint(RAND_MAX),
             'linked_metabolites': self.sim_data.process.metabolism.linked_metabolites,
             # Whether to use metabolism as a deriver (with t=0 skipped)
             'deriver_mode': deriver_mode
         }
->>>>>>> 4891e2e7
 
         return metabolism_config
 
@@ -630,7 +602,7 @@
                 }
         }
         return allocator_config
-    
+
     def get_chromosome_structure_config(self, time_step=2, parallel=False, deriver_mode=False):
         chromosome_structure_config = {
             'time_step': time_step,
@@ -646,7 +618,7 @@
             'replichore_lengths': self.sim_data.process.replication.replichore_lengths,
             'relaxed_DNA_base_pairs_per_turn': self.sim_data.process.chromosome_structure.relaxed_DNA_base_pairs_per_turn,
             'terC_index': self.sim_data.process.chromosome_structure.terC_dummy_molecule_index,
-            
+
             # TODO: Should be loaded from simulation options
             'calculate_superhelical_densities': False,
 
@@ -662,7 +634,7 @@
             'ribosome_50S_subunit': self.sim_data.molecule_ids.s50_full_complex,
             'amino_acids': self.sim_data.molecule_groups.amino_acids,
             'water': self.sim_data.molecule_ids.water,
-            
+
             'deriver_mode': deriver_mode
         }
         return chromosome_structure_config